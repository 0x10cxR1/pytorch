#include <c10d/ProcessGroupNCCL.hpp>

#include <map>
#include <tuple>
#include <unordered_set>

#include <THC/THC.h>

#include <ATen/cuda/CUDAContext.h>
#include <c10/cuda/CUDAGuard.h>
#include <torch/csrc/cuda/nccl.h>

#include <c10d/Utils.hpp>
namespace c10d {

constexpr const char* const kNCCLAbortedCommStoreKey = "NCCLABORTEDCOMM";

namespace {

// RAII helper class to manage NCCL group API and CUDA free mutex.
// The destructor is allowed to throw since this helper class only
// manages group and lock lifetimes.
struct AutoNcclGroup {
  AutoNcclGroup() {
    (c10::cuda::CUDACachingAllocator::getFreeMutex())->lock();
#if defined(NCCL_MAJOR) && (NCCL_MAJOR >= 2)
    C10D_NCCL_CHECK(ncclGroupStart());
#endif
  }
  ~AutoNcclGroup() noexcept(false) {
#if defined(NCCL_MAJOR) && (NCCL_MAJOR >= 2)
    C10D_NCCL_CHECK(ncclGroupEnd());
#endif
    (c10::cuda::CUDACachingAllocator::getFreeMutex())->unlock();
  }
};

// NCCL op mapping
const std::map<ReduceOp, ncclRedOp_t> ncclOp = {
    {ReduceOp::MIN, ncclMin},
    {ReduceOp::MAX, ncclMax},
    {ReduceOp::SUM, ncclSum},
    {ReduceOp::PRODUCT, ncclProd},
};

// NCCL type typing
std::map<at::ScalarType, ncclDataType_t> ncclDataType = {
    {at::kChar, ncclInt8},
    {at::kByte, ncclUint8},
    {at::kFloat, ncclFloat},
    {at::kDouble, ncclDouble},
    {at::kInt, ncclInt32},
    {at::kLong, ncclInt64},
    {at::kHalf, ncclHalf},
    {at::kBool, ncclUint8},
#if defined(__HIP_PLATFORM_HCC__) && HIP_VERSION >= 301
    {at::kBFloat16, ncclBfloat16},
#endif
};

// Helper function that gets the data type and issues error if not supported
ncclDataType_t getNcclDataType(at::ScalarType type) {
  auto it = ncclDataType.find(type);
  TORCH_CHECK(
      it != ncclDataType.end(),
      "Input tensor data type is not supported for NCCL process group: ",
      type);
  return it->second;
}

ncclRedOp_t getNcclReduceOp(const ReduceOp reduceOp, at::Tensor& input) {
  try {
    if (reduceOp == ReduceOp::SUM && input.scalar_type() == at::kBool) {
      // For bool tensors, map sum to max, which both represent a bitwise or.
      // This is to prevent overflow issues with sum, since we use uint8 to
      // represent a bool (see ncclDataType mapping).
      return ncclMax;
    }
    return ncclOp.at(reduceOp);
  } catch (const std::out_of_range& e) {
    switch (reduceOp) {
      case ReduceOp::BAND:
        throw std::runtime_error("Cannot use ReduceOp.BAND with NCCL");
        break;
      case ReduceOp::BOR:
        throw std::runtime_error("Cannot use ReduceOp.BOR with NCCL");
        break;
      case ReduceOp::BXOR:
        throw std::runtime_error("Cannot use ReduceOp.BXOR with NCCL");
        break;
      default:
        throw std::runtime_error("Unhandled ReduceOp");
        break;
    }
  }
}

// Get the deviceList String from the list of devices
std::string getKeyFromDevices(const std::vector<at::Device>& devices) {
  std::string deviceList;
  for (auto& device : devices) {
    if (deviceList.empty()) {
      deviceList = std::to_string(device.index());
    } else {
      deviceList += "," + std::to_string(device.index());
    }
  }
  return deviceList;
}

std::string getKeySendRecv(int myRank, int peer) {
  int lowRank = myRank < peer ? myRank : peer;
  int highRank = myRank < peer ? peer : myRank;
  std::string sendRecvPair = std::to_string(lowRank) + ":" + std::to_string(highRank);
  return sendRecvPair;
}

// Get the list of devices from list of tensors
std::vector<at::Device> getDeviceList(const std::vector<at::Tensor>& tensors) {
  std::vector<at::Device> res;
  res.reserve(tensors.size());
  for (auto& tensor : tensors) {
    res.push_back(tensor.device());
  }
  return res;
}

// [Sync Streams] Helper that lets the input ncclStreams to wait for the current
// stream. NCCL communications run on ncclStreams, but input tensors are
// allocated on different streams (i.e., current streams). Communications on
// ncclStreams cannot start before pending input tensor ops on current streams
// finish. Otherwise, ops on two streams might read/write same tensors
// concurrently.
//
// The synchronization above alone is not enough. We also need to make sure
// input tensors are not freed before their usages on ncclStreams finish. This
// can be achieved by calling c10::cuda::CUDACachingAllocator::recordStream,
// which remembers the usage stream (ncclStream), creates an event on the usage
// stream when GC attempts to free the input tensor, and delays GC until that
// event is done.
void syncStreams(
    const std::vector<at::Device>& devices,
    std::vector<at::cuda::CUDAEvent>& ncclEvents,
    std::vector<at::cuda::CUDAStream>& ncclStreams) {
  for (size_t i = 0; i < devices.size(); ++i) {
    at::cuda::CUDAStream& ncclStream = ncclStreams[i];
    at::cuda::CUDAEvent& ncclEvent = ncclEvents[i];
    ncclEvent.record(at::cuda::getCurrentCUDAStream(devices[i].index()));
    ncclEvent.block(ncclStream);
  }
}

// Given a ncclUniqueId, convert it to a string representation that can be put
// in the store.
std::string buildNcclUniqueIdStr(const ncclUniqueId& ncclID) {
  const uint8_t* bytes = reinterpret_cast<const uint8_t*>(&ncclID);
  std::ostringstream oss;
  for (size_t i = 0; i < NCCL_UNIQUE_ID_BYTES; i++) {
    oss << std::hex << static_cast<int>(bytes[i]);
  }
  return oss.str();
}

std::string getNcclAbortedCommStoreKey(const std::string ncclIdStr) {
  return std::string(kNCCLAbortedCommStoreKey) + ":" + ncclIdStr;
}

} // namespace

const int64_t ProcessGroupNCCL::kWatchdogThreadSleepMillis = 10000;
const int64_t ProcessGroupNCCL::kWorkCleanupThreadSleepMillis = 1000;
constexpr int64_t kWaitForAbortCommStoreKey = 1000;
constexpr int64_t kSynchronizeBusyWaitMillis = 10;
const int64_t ProcessGroupNCCL::kProcessGroupNCCLOpTimeoutMillis = 10 * 1000;
thread_local uint64_t ProcessGroupNCCL::ncclActiveGroupCounter_ = 0;

std::ostream& operator<<(
    std::ostream& output,
    const ProcessGroupNCCL::WorkNCCL& workNCCL) {
  std::string workInfo;
  if (workNCCL.outputs_) {
    workInfo = c10::str("WorkNCCL(",
                        "OpType=", opTypeToString(workNCCL.opType_),
                        ", TensorShape=", (*workNCCL.outputs_)[0].sizes(),
                        ", Timeout(ms)=", workNCCL.opTimeout_.count(),
                        ")");
  } else {
    workInfo = c10::str("WorkNCCL(",
                        "OpType=", opTypeToString(workNCCL.opType_),
                        ", Timeout(ms)=", workNCCL.opTimeout_.count(),
                        ")");
  }
  return output << workInfo;
}

ProcessGroupNCCL::WorkNCCL::WorkNCCL(
    const std::vector<at::Device>& devices,
    int rank,
    OpType opType)
    : Work(rank, opType),
      devices_(devices),
      workStartTime_(std::chrono::steady_clock::now()) {
  // Creates the CUDA event wrappers
  // Note: The actual events are lazily created when first recorded to with
  // DEFAULT_FLAGS = cudaEventDisableTiming.
  cudaEvents_ =
      std::make_shared<std::vector<at::cuda::CUDAEvent>>(devices.size());
  ncclComms_.resize(devices.size());
}

ProcessGroupNCCL::WorkNCCL::WorkNCCL(const WorkNCCL& w)
    : Work(w.rank_, w.opType_),
      std::enable_shared_from_this<WorkNCCL>(w),
      devices_(w.devices_),
      cudaEvents_(w.cudaEvents_),
      ncclComms_(w.ncclComms_),
      blockingWait_(w.blockingWait_),
      opTimeout_(w.opTimeout_),
      workStartTime_(w.workStartTime_) {
  completed_ = w.completed_;
  exception_ = w.exception_;
}

ProcessGroupNCCL::WorkNCCL::~WorkNCCL() {}

bool ProcessGroupNCCL::WorkNCCL::isCompleted() {
  checkAndSetException();
  return exception() || finishedGPUExecutionInternal();
}

bool ProcessGroupNCCL::WorkNCCL::isSuccess() const {
  if (exception()) {
    // Already detected an exception.
    return false;
  }

  return !checkForNCCLErrors(ncclComms_) && finishedGPUExecutionInternal();
}

void ProcessGroupNCCL::WorkNCCL::checkAndSetException() {
  if (exception()) {
    // We already have an exception.
    return;
  }

  auto exception_ptr = checkForNCCLErrors(ncclComms_);
  std::unique_lock<std::mutex> lock(mutex_);
  exception_ = exception_ptr;
}

void ProcessGroupNCCL::WorkNCCL::setException(
    std::exception_ptr exception_ptr) {
  std::unique_lock<std::mutex> lock(mutex_);
  exception_ = exception_ptr;
}

// Helper that checks if the NCCL kernels are completed on the GPUs
bool ProcessGroupNCCL::WorkNCCL::finishedGPUExecution() {
  checkAndSetException();
  return finishedGPUExecutionInternal();
}

bool ProcessGroupNCCL::WorkNCCL::finishedGPUExecutionInternal() const {
  for (size_t i = 0; i < devices_.size(); ++i) {
    // Checking the work's corresponding CUDA events' status
    auto ret = cudaEventQuery((*cudaEvents_)[i]);
    if (ret != cudaSuccess && ret != cudaErrorNotReady) {
      AT_CUDA_CHECK(ret);
    }
    if (ret == cudaErrorNotReady) {
      return false;
    }
  }
  return true;
}

void ProcessGroupNCCL::WorkNCCL::checkAndThrowException() {
  // Set the appropriate exception if found.
  checkAndSetException();

  // Throw an exception, only if we have a valid exception.
  if (exception()) {
    std::rethrow_exception(exception());
  }
}

void ProcessGroupNCCL::WorkNCCL::handleNCCLGuard() {
  std::lock_guard<std::mutex> lock(mutex_);
  completed_ = true;
  if (exception_) {
    auto exceptionMsg = c10::str(
        "Some NCCL operations have failed or timed out. Due to the ",
        "asynchronous nature of CUDA kernels, subsequent GPU operations ",
        "might run on corrupted/incomplete data. To avoid this inconsistency, ",
        "we are taking the entire process down.");
    LOG(ERROR) << exceptionMsg;
    std::rethrow_exception(exception_);
  }
}

void ProcessGroupNCCL::WorkNCCL::synchronize() {
  // Call Synchronize without a timeout. We use this method to avoid adding a
  // timeout argument to the public synchronize API.
  synchronizeInternal(kNoTimeout);
}

void ProcessGroupNCCL::WorkNCCL::synchronizeStreams() {
  for (size_t i = 0; i < devices_.size(); ++i) {
    auto currentStream = at::cuda::getCurrentCUDAStream(devices_[i].index());
    // Block the current stream on the NCCL stream
    (*cudaEvents_)[i].block(currentStream);
  }
}

// Waiting on the work's corresponding CUDA events
void ProcessGroupNCCL::WorkNCCL::synchronizeInternal(
    std::chrono::milliseconds timeout) {
  synchronizeStreams();

  // In case of blocking, wait for the operation to complete.
  if (blockingWait_) {
    // Use the passed in timeout if provided, otherwise use the default
    // opTimeout for each WorkNCCL object.
    std::chrono::milliseconds workTimeout =
        timeout == kNoTimeout ? opTimeout_ : timeout;
    // Wait for the operation to complete.
    while (!isCompleted()) {
      if (timedOut()) {
        // When operation times out due to some errors that are not
        // detected by nccl communicators, ncclCommWatchdog can not check this
        // time out error and thus can not abort ncclComms accordingly.
        // So explicitly abort ncclComms here before throwing this timed out
        // exception to users, after this, ncclCommWatchdog can detect nccl
        // communicators are aborted and clean up devNCCLCommMap_ accordingly.
        // if throwing timed out excepiton without aborting nccl communicators
        // here, it was observed that CUDA GPU will have 100% utilization and
        // can not run new events successfully.
        for (const auto& ncclComm : ncclComms_) {
          ncclComm->ncclCommAbort();
          const auto& storeKey = getNcclAbortedCommStoreKey(
              buildNcclUniqueIdStr(ncclComm->getNcclId()));
          auto rankStr = std::to_string(rank_);
          store_->set(
              storeKey,
              std::vector<uint8_t>(
                  reinterpret_cast<const uint8_t*>(rankStr.data()),
                  reinterpret_cast<const uint8_t*>(rankStr.data()) +
                      rankStr.size()));
          LOG(INFO) << "[Rank " << rank_
                    << "] Wrote aborted communicator id to store: " << storeKey;
        }
        LOG(INFO) << "[Rank " << rank_
                  << "] Caught collective operation timeout for work: "
                  << (*this);
        throw std::runtime_error("Operation timed out!");
      }
      // Check for errors and throw appropriate exception.
      checkAndThrowException();
      std::this_thread::sleep_for(
          std::chrono::milliseconds(kSynchronizeBusyWaitMillis));
    }
    checkAndThrowException();
  }

  // Device synchronize only after we've completed timeout checks.
  if (!barrierTensors_.empty()) {
    // If we use the work to do barrier, we should block here
    for (size_t i = 0; i < devices_.size(); ++i) {
      at::cuda::CUDAGuard gpuGuard(devices_[i]);
      AT_CUDA_CHECK(cudaDeviceSynchronize());
    }
  }
}

// Same as calling synchronize().
bool ProcessGroupNCCL::WorkNCCL::wait(std::chrono::milliseconds timeout) {
  synchronizeInternal(timeout);
  // Always return true, because abort API is not implemented.
  return true;
}

void ProcessGroupNCCL::WorkNCCL::abort() {
  TORCH_CHECK(false, "ProcessGroupNCCL::WorkNCCL::abort not implemented.");
}

bool ProcessGroupNCCL::WorkNCCL::timedOut() {
  auto currentTimepoint = std::chrono::steady_clock::now();
  return (
      std::chrono::duration_cast<std::chrono::milliseconds>(
          currentTimepoint - workStartTime_) >= opTimeout_);
}

ProcessGroupNCCL::ProcessGroupNCCL(
    const std::shared_ptr<Store>& store,
    int rank,
    int size,
    Options options)
    : ProcessGroup(rank, size),
      store_(store),
      ncclCommCounter_(0),
      terminateProcessGroup_(false),
      opTimeout_(options.opTimeout),
      futureNCCLCallbackStreams_(c10::cuda::device_count()),
      isHighPriorityStream_(options.isHighPriorityStream) {
  TORCH_CHECK(at::cuda::getNumGPUs() != 0,
    "ProcessGroupNCCL is only supported with GPUs, no GPUs found!");
  blockingWait_ = parseEnvVarFlag(NCCL_BLOCKING_WAIT);
  asyncErrorHandling_ = parseEnvVarFlag(NCCL_ASYNC_ERROR_HANDLING);

#ifdef ENABLE_NCCL_ERROR_CHECKING
  ncclCommWatchdogThread_ =
      std::thread(&ProcessGroupNCCL::ncclCommWatchdog, this);
#endif

  if (asyncErrorHandling_) {
    workCleanupThread_ = std::thread(&ProcessGroupNCCL::workCleanupLoop, this);
  }
  LOG(INFO) << "[Rank " << rank_
            << "] ProcessGroupNCCL initialized with following options:"
            << "\nNCCL_ASYNC_ERROR_HANDLING: " << asyncErrorHandling_
            << "\nNCCL_BLOCKING_WAIT: " << blockingWait_
            << "\nTIMEOUT(ms): " << opTimeout_.count()
            << "\nUSE_HIGH_PRIORITY_STREAM: " << isHighPriorityStream_;
}

ProcessGroupNCCL::~ProcessGroupNCCL() {
  terminateProcessGroup_.store(true);

  watchdogCV_.notify_one();
#ifdef ENABLE_NCCL_ERROR_CHECKING
  ncclCommWatchdogThread_.join();
#endif

  {
    // Abort all NCCL Communicators on Process Group Destruction
    std::lock_guard<std::mutex> lock(mutex_);
    for (auto it = devNCCLCommMap_.begin(); it != devNCCLCommMap_.end(); it++) {
      auto& ncclComms = it->second;

      for (const auto& ncclComm : ncclComms) {
        ncclComm->ncclCommAbort();
      }
    }
  }

  if (asyncErrorHandling_) {
    workMetaListCV_.notify_one();
    workCleanupThread_.join();
  }
}

void ProcessGroupNCCL::abortTimedOutCollectives(std::unordered_set<std::string>& abortedCommIds) {
  std::unique_lock<std::mutex> lock(workMetaListMutex_);
  for (auto& work : workMetaList_) {
    work.checkAndSetException();
    // Aborting NCCL Communicators due to errors is already handled above.
    if (work.exception()) {
      continue;
    }

    // Check for Timeouts in the WorkNCCL Operations, and abort all
    // communicators accordingly.
    if (work.timedOut()) {
      LOG(INFO)
          << "[Rank " << rank_
          << "] Watchdog caught collective operation timeout for work: "
          << work;
      std::exception_ptr exception_ptr = std::make_exception_ptr(
          std::runtime_error("NCCL Operation Timed Out"));
      work.setException(exception_ptr);
      for (const auto& ncclComm : work.ncclComms_) {
        ncclComm->ncclCommAbort();
        abortedCommIds.emplace(buildNcclUniqueIdStr(ncclComm->getNcclId()));
      }
    }
  }
}

void ProcessGroupNCCL::ncclCommWatchdog() {
  try {
    LOG(INFO) << "[Rank " << rank_ << "] NCCL watchdog thread started!";
    ncclCommWatchdogInternal();
    LOG(INFO) << "[Rank " << rank_
              << "] NCCL watchdog thread terminated normally";
  } catch (std::exception& e) {
    LOG(INFO) << "[Rank " << rank_
              << "] NCCL watchdog thread terminated with exception: "
              << e.what();
  } catch (...) {
    LOG(INFO) << "[Rank " << rank_
              << "] NCCL watchdog thread terminated with unknown exception";
  }
}

void ProcessGroupNCCL::ncclCommWatchdogInternal() {
  while (!terminateProcessGroup_.load()) {
    std::unordered_set<std::string> abortedCommIds;
    std::unordered_set<std::string> allCommIds;

    {
      // Loop through the cache of communicators for NCCL errors.
      std::lock_guard<std::mutex> lock(mutex_);
      for (auto it = devNCCLCommMap_.begin(); it != devNCCLCommMap_.end();
           it++) {
        auto& ncclComms = it->second;

        for (const auto& ncclComm : ncclComms) {
          allCommIds.emplace(buildNcclUniqueIdStr(ncclComm->getNcclId()));
        }

        if (checkForNCCLErrors(ncclComms)) {
          LOG(INFO) << "[Rank " << rank_
                    << "] Received NCCL errors for communicators in the cache";

          if (blockingWait_ || asyncErrorHandling_) {
            LOG(INFO) << "[Rank " << rank_
                      << "] Aborting communicators that received errors";
            // We abort NCCL communicators that have received errors from this
            // thread, and exceptions are set on the corresponding work objects.
            // The workCleanupThread will then loop through the unfinished
            // collectives and throw exceptions if an exception has been set on
            // any of the work objects from this thread.
            for (const auto& ncclComm : ncclComms) {
              ncclComm->ncclCommAbort();
              // Note that we don't remove the aborted communicators from the
              // cache. The reason is that if we do remove the communicator
              // from the cache, it is possible that a new collective operation
              // calls `ncclCommInitRank` to create a new communicator whereas
              // other ranks might have failed/timed out and didn't enter
              // `ncclCommInitRank`. As a result, when there is a failure on
              // a communicator the application receives an exception and its
              // their responsibility to destroy the process group and recreate
              // it to recover from errors.
              abortedCommIds.emplace(
                  buildNcclUniqueIdStr(ncclComm->getNcclId()));
            }
          }
        }
      }
    }

    if (asyncErrorHandling_) {
      abortTimedOutCollectives(abortedCommIds);
    }

    if (blockingWait_) {
      // When we abort a communicator on one rank, it is likely that might cause
      // other ranks to hang indefinitely. As a result, whenever we abort a
      // communicator, we write its ID to the store. The watchdog on other ranks
      // then monitor the store, find an aborted communicator ID and abort their
      // respective communicator as well.

      // Record the aborted communicators locally and in the store.
      for (const auto& abortedCommId : abortedCommIds) {
        abortedComms_.emplace(abortedCommId);
        const auto& storeKey = getNcclAbortedCommStoreKey(abortedCommId);
        auto rankStr = std::to_string(rank_);
        store_->set(
            storeKey,
            std::vector<uint8_t>(
                reinterpret_cast<const uint8_t*>(rankStr.data()),
                reinterpret_cast<const uint8_t*>(rankStr.data()) +
                    rankStr.size()));
        LOG(INFO) << "[Rank " << rank_
                  << "] Watchdog wrote aborted communicator id to store: "
                  << storeKey;
      }

      // Check for any communicators in the store and abort them if needed.
      for (const auto& commId : allCommIds) {
        if (abortedComms_.find(commId) == abortedComms_.end()) {
          // Check if we need to abort them if not already aborted (shouldn't
          // wait more than the watchdog sleep time.).
          const auto& storeKey = getNcclAbortedCommStoreKey(commId);
          try {
            store_->wait(
                {storeKey},
                std::chrono::milliseconds(kWaitForAbortCommStoreKey));
            auto val = store_->get(storeKey);
            std::string rank(reinterpret_cast<char*>(val.data()), val.size());
            LOG(INFO) << "[Rank " << rank_
                      << "] Found key in store: " << storeKey
                      << ", from rank: " << rank
                      << ", aborting appropriate communicators";

            // Now abort the appropriate communicators.
            std::lock_guard<std::mutex> lock(mutex_);
            auto it = ncclIdToCommMap_.find(commId);
            TORCH_INTERNAL_ASSERT(it != ncclIdToCommMap_.end());
            for (const auto& ncclComm : it->second) {
              ncclComm->ncclCommAbort();
            }
            abortedComms_.emplace(commId);
            LOG(INFO) << "[Rank " << rank_
                      << "] Aborted communicators for key in store: "
                      << storeKey;
          } catch (std::exception& e) {
            VLOG(1) << "Did not find key in store: " << storeKey
                    << ", error: " << e.what();
          }
        }
      }
    }

    std::unique_lock<std::mutex> lock(watchdogCVMutex_);
    watchdogCV_.wait_for(
        lock,
        std::chrono::milliseconds(kWatchdogThreadSleepMillis),
        [&]() -> bool { return terminateProcessGroup_.load(); });
  }
}

void ProcessGroupNCCL::workCleanupLoop() {
  bool done = false;
  while (!terminateProcessGroup_.load() || !done) {
    std::list<WorkNCCL> doneWorks;
    {
      std::unique_lock<std::mutex> lock(workMetaListMutex_);
      // We busy-poll the work vector every kWatchdogThreadSleepMillis
      // milliseconds as long as the atomic is True.
      workMetaListCV_.wait_for(
          lock,
          std::chrono::milliseconds(kWorkCleanupThreadSleepMillis),
          [&]() -> bool { return terminateProcessGroup_.load(); });

      for (auto it = workMetaList_.begin(); it != workMetaList_.end();
           /* no increment*/) {
        auto& work = *it;
        if (work.isCompleted()) {
          // Handle Exceptions on failed GPU operations and remove completed
          // workNCCL objects from work vector.
          if (!terminateProcessGroup_.load()) {
            work.handleNCCLGuard();
          }
          doneWorks.push_back(std::move(*it));
          it = workMetaList_.erase(it);
        } else {
          // Increment the iterator if the current WorkNCCL object is not
          // completed.
          ++it;
        }
      }
      done = workMetaList_.empty();
    }
    doneWorks.clear();
  }
}

std::exception_ptr ProcessGroupNCCL::WorkNCCL::checkForNCCLErrors(
    const std::vector<std::shared_ptr<NCCLComm>>& ncclComms) const {
  return checkForNCCLErrorsInternal(ncclComms);
}

std::exception_ptr ProcessGroupNCCL::checkForNCCLErrors(
    const std::vector<std::shared_ptr<NCCLComm>>& ncclComms) {
  return checkForNCCLErrorsInternal(ncclComms);
}

std::exception_ptr ProcessGroupNCCL::checkForNCCLErrorsInternal(
    const std::vector<std::shared_ptr<NCCLComm>>& ncclComms) {
  for (const auto& ncclComm : ncclComms) {
    ncclResult_t ncclAsyncErr = ncclComm->checkForNcclError();
    if (ncclAsyncErr != ncclSuccess) {
      return std::make_exception_ptr(std::runtime_error(
          "NCCL error: " + ncclGetErrorWithVersion(ncclAsyncErr)));
    }
  }

  return nullptr;
}

void ProcessGroupNCCL::broadcastUniqueNCCLID(
  ncclUniqueId* ncclID,
  OpType opType,
  const std::string& p2pKey,
  int p2pRank) {
  // For collective operations:
  // For every NCCL communicator that we create we need to broadcast
  // a unique ID from rank 0 to all other ranks. This broadcast is
  // done by rank 0 setting a key in the store and all other ranks
  // retrieving the contents of that key. A single process group
  // may create multiple NCCL communicators, so we use a sequence
  // number to differentiate between them.
  // For point-to-point operations:
  // The sequence number will only be increased on 2 out of all the
  // processes in a Process Group. So all following collective
  // operations will see different sequence numbers which will cause
  // runtime errors. To avoid that, use the src:target pair instead
  // of sequence number for p2p communications.

  std::string storeKey;
  if (!isP2POp(opType)) {
    storeKey = std::to_string(ncclCommCounter_++);
  } else {
    storeKey = p2pKey;
  }
  if (rank_ == 0 || (isP2POp(opType) && p2pRank == 0)) {
    auto vec = std::vector<uint8_t>(
        reinterpret_cast<uint8_t*>(ncclID),
        reinterpret_cast<uint8_t*>(ncclID) + NCCL_UNIQUE_ID_BYTES);
    store_->set(storeKey, vec);
  } else {
    auto vec = store_->get(storeKey);
    TORCH_CHECK(vec.size() == NCCL_UNIQUE_ID_BYTES);
    std::memcpy(ncclID, vec.data(), vec.size());
  }
}

std::vector<std::shared_ptr<NCCLComm>>& ProcessGroupNCCL::getNCCLComm(
    const std::string& devicesKey,
    const std::vector<at::Device>& devices,
    OpType opType,
    int p2pRank,
    bool isSendRecvSelf) {
  // Sanity check
  if (devicesKey.empty()) {
    throw std::runtime_error(
        "Not able to create/get the NCCL Communicator since "
        "the GPU devices are not known");
  }

  for (auto& device : devices) {
    usedDeviceIdxs_.insert(device.index());
  }

  {
    std::lock_guard<std::mutex> lock(mutex_);
    if (devNCCLCommMap_.find(devicesKey) != devNCCLCommMap_.end()) {
      // Reuse the cached communicator if there is one.
      return devNCCLCommMap_[devicesKey];
    }
  }

  // NCCL communicator not cached, create a new entry
  std::vector<std::shared_ptr<NCCLComm>> ncclComms;
  ncclComms.resize(devices.size());

  // Create the unique NCCL ID and broadcast it
  ncclUniqueId ncclID;

  // For point-to-point communication, lower rank of the two will get unique id.
  if (rank_ == 0 || (isP2POp(opType) && p2pRank == 0)) {
    C10D_NCCL_CHECK(ncclGetUniqueId(&ncclID));
  }

  // For point-to-point communication on the same process, don't need broadcast.
  if (!isSendRecvSelf) {
    // Broadcast so that each process can have a unique NCCL ID
    broadcastUniqueNCCLID(&ncclID, opType, devicesKey, p2pRank);
  }

  at::cuda::OptionalCUDAGuard gpuGuard;

  std::vector<at::cuda::CUDAStream> streamVal;
  streamVal.reserve(devices.size());

  // [Group Start/End Note] This is used to ensure that nccl communicator will be created
  // before communication primitives are called. Let's look at this example:
  // Using the batch_isend_irecv to send a tensor to a target process. On the sender side,
  // the corresponding underlying NCCL calls will look like
  //   ncclGroupStart() // This is in batch_isend_irecv
  //   ncclGroupStart() // This is [Note 1]
  //   ncclCommInitRank() // Inside NCCLComm::create
  //   ncclSend()
  //   ncclGroupEnd() // This is [Note 2]
  //   ncclGroupEnd() // This is in batch_isend_irecv
  // With this pattern, the nccl communicator will be created in the last ncclGroupEnd
  // which means when ncclSend is processed, the passed communicator argument is NULL which will
  // lead to runtime error. So we need to "close" all active nccl groups to ensure
  // nccl communicator is actually created before encountering any communication calls.
  // This is why we need the following for loop.
  for (size_t i = 0; i < ncclActiveGroupCounter_; ++i) {
    C10D_NCCL_CHECK(ncclGroupEnd());
  }

  // [Note 1] Create the NCCL communicators for each GPU
  C10D_NCCL_CHECK(ncclGroupStart());

  for (size_t i = 0; i < devices.size(); ++i) {
    // GPU world size and GPU rank
    int numRanks, rank;

    if (!isP2POp(opType)) {
      numRanks = getSize() * devices.size();
      rank = getRank() * devices.size() + i;
    } else if(isSendRecvSelf) {
      // Same process send and recv.
      numRanks = 1;
      rank = 0;
    } else {
      // For point-to-point operation, there are only 2 processes involved so
      // the GPU rank is either 0 or 1.
      numRanks = 2;
      rank = p2pRank;
    }
    // Get the device index
    int deviceIndex = devices[i].index();

    gpuGuard.set_index(deviceIndex);
    ncclComms[i] = NCCLComm::create(numRanks, rank, ncclID);

    // Creates the NCCL streams
    streamVal.push_back(at::cuda::getStreamFromPool(isHighPriorityStream_));

    // If not set before, get a dedicated stream for the device to run
    // FutureNCCL then callbacks.
    std::lock_guard<std::mutex> lock(mutex_);
    if (futureNCCLCallbackStreams_[deviceIndex] == nullptr) {
      futureNCCLCallbackStreams_[deviceIndex] =
          std::make_shared<at::cuda::CUDAStream>(
              at::cuda::getStreamFromPool(isHighPriorityStream_));
    }
  }

  // [Note 2 ]
  C10D_NCCL_CHECK(ncclGroupEnd());

  // See [Group Start/End Note]
  for (size_t i = 0; i < ncclActiveGroupCounter_; ++i) {
    C10D_NCCL_CHECK(ncclGroupStart());
  }

  ncclStreams_.emplace(devicesKey, std::move(streamVal));

  // Note: these events are created with the (default) cudaEventDisableTiming
  // flag This flag provides the best performance when used with
  // cudaStreamWaitEvent() and cudaEventQuery(). Since we here don't measure the
  // performance using cudaEvent, this should be set.
  ncclEvents_.emplace(
      std::piecewise_construct,
      std::make_tuple(devicesKey),
      std::make_tuple(devices.size()));

  // Hold the lock before modifying the cache.
  std::lock_guard<std::mutex> lock(mutex_);

  // Record the communicators based on ncclUniqueId.
  ncclIdToCommMap_.emplace(buildNcclUniqueIdStr(ncclID), ncclComms);

  // Move the NCCL resource to cache
  devNCCLCommMap_.emplace(devicesKey, std::move(ncclComms));
  return devNCCLCommMap_[devicesKey];
}

namespace {

// Check validity of tensor
void check_gpu_single_tensor(const at::Tensor& tensor) {
  if (!tensor.is_cuda() || tensor.is_sparse()) {
    throw std::runtime_error("Tensors must be CUDA and dense");
  }
  if (!tensor.is_contiguous()) {
    throw std::runtime_error("Tensors must be contiguous");
  }
}

// Check that all `tensors' have the same type and shape and are distributed
// across distinct GPUs.
void check_gpu_tensors(const std::vector<at::Tensor>& tensors) {
  if (tensors.size() == 0) {
    throw std::runtime_error("Tensor list must be nonempty");
  }
  if (tensors.size() > static_cast<size_t>(at::cuda::getNumGPUs())) {
    throw std::runtime_error(
        "Tensor list mustn't be larger than the number of available GPUs");
  }

  const auto& first = tensors.front();

  // Set for ensuring that tensors are on separate devices.
  std::unordered_set<decltype(first.get_device())> usedDevices;
  usedDevices.reserve(tensors.size());

  for (const auto& t : tensors) {
    if (!t.is_cuda() || t.is_sparse()) {
      throw std::runtime_error("Tensors must be CUDA and dense");
    }
    if (t.scalar_type() != first.scalar_type()) {
      throw std::runtime_error("Tensors must have identical type");
    }
    if (t.sizes() != first.sizes()) {
      throw std::runtime_error("Tensors must have identical size");
    }
    if (t.strides() != first.strides()) {
      throw std::runtime_error("Tensors must have identical strides");
    }
    if (!t.is_non_overlapping_and_dense()) {
      throw std::runtime_error("Tensors must be non-overlapping and dense");
    }
    const auto inserted = usedDevices.insert(t.get_device()).second;
    if (!inserted) {
      throw std::runtime_error("Tensors must be on distinct GPU devices");
    }
  }
}

// Flatten each list in `tensor_lists' for a gather or scatter operation, and
// ensure compatibility with the corresponding tensor in `other'.
std::vector<at::Tensor> flatten_for_scatter_gather(
    std::vector<std::vector<at::Tensor>>& tensor_lists,
    std::vector<at::Tensor>& other,
    size_t world_size) {
  if (tensor_lists.size() != other.size()) {
    throw std::runtime_error(
        "Tensor list operands to scatter/gather must have the same length");
  }
  const auto num_devices = tensor_lists.size();

  std::vector<at::Tensor> flattened;
  flattened.resize(num_devices);

  for (auto i = size_t{}; i < num_devices; ++i) {
    if (tensor_lists[i].size() != world_size * num_devices) {
      throw std::runtime_error(
          "Tensor list input to scatter/gather must match number of collective"
          " participants");
    }

    // Only check device match for the first tensor in the list; the call to
    // newLikeFlat() below will check the rest.
    if (tensor_lists[i].front().get_device() != other[i].get_device()) {
      throw std::runtime_error(
          "Corresponding input/output tensors to scatter/gather must all reside"
          " on the same device");
    }

    for (const auto& t : tensor_lists[i]) {
      if (t.numel() != other[i].numel()) {
        throw std::runtime_error(
            "All tensor operands to scatter/gather must have the same number of elements");
      }
    }
    // Flatten the tensors (from all ranks) into a single big tensor.
    flattened[i] = newLikeFlat(tensor_lists, i);
  }
  return flattened;
}

} // namespace

std::shared_ptr<ProcessGroupNCCL::WorkNCCL> ProcessGroupNCCL::initWork(
    std::vector<at::Device> devices,
    int rank,
    OpType opType) {
  return std::make_shared<ProcessGroupNCCL::WorkNCCL>(devices, rank, opType);
}

std::vector<at::Tensor> ProcessGroupNCCL::WorkNCCL::result() {
  return *outputs_;
}

c10::intrusive_ptr<c10::ivalue::Future> ProcessGroupNCCL::WorkNCCL::
    getFuture() {
  TORCH_INTERNAL_ASSERT(
      outputs_->size() == 1,
      "WorkNCCL's getFuture API is only supported for single-process single-device mode.");
  auto deviceIndex = (*outputs_)[0].device().index();
  // Create a new FutureNCCL object after checking for single-process
  // single-device mode.
  return c10::make_intrusive<FutureNCCL>(
      at::IValue(*outputs_),
      deviceIndex,
      cudaEvents_,
      futureNCCLCallbackStreams_[deviceIndex]);
}

void ProcessGroupNCCL::workEnqueue(
    std::shared_ptr<ProcessGroupNCCL::WorkNCCL> work) {
  if (!terminateProcessGroup_.load()) {
    std::lock_guard<std::mutex> lock(workMetaListMutex_);
    // Avoid view tensors to be processed in cleanup thread.
    // View tensors' destruction invokes autograd_meta, which
    // needs to be destructed in user thread. Otherwise will
    // get deadlock. Here we enqueue work without outputs_.
    workMetaList_.emplace_back(WorkNCCL(*work));
  }
}
ProcessGroupNCCL::Options::Options()
    : opTimeout(kProcessGroupNCCLOpTimeoutMillis),
      isHighPriorityStream(false) {}

template <typename Fn, typename PreProcess, typename PostProcess>
std::shared_ptr<ProcessGroup::Work> ProcessGroupNCCL::collective(
    std::vector<at::Tensor>& inputs,
    std::vector<at::Tensor>& outputs,
    Fn fn,
    PreProcess pre,
    PostProcess post,
    OpType opType) {
  const auto devices = getDeviceList(inputs);
  const auto key = getKeyFromDevices(devices);
  auto& ncclComms = getNCCLComm(key, devices, opType);

  // First let NCCL streams wait for input tensors allocation streams
  syncStreams(devices, ncclEvents_[key], ncclStreams_[key]);

  // Work itself will create the CUDA events on all GPUs of tensors
  auto work = initWork(devices, rank_, opType);

  // Store references to outputs and futureNCCLCallbackStream to be used by
  // WorkNCCL::getFuture.
  work->outputs_ = std::make_shared<std::vector<at::Tensor>>(outputs);
  work->futureNCCLCallbackStreams_ = futureNCCLCallbackStreams_;

  at::cuda::OptionalCUDAGuard gpuGuard;

  pre(ncclStreams_[key]);

  for (size_t i = 0; i < inputs.size(); ++i) {
    gpuGuard.set_index(devices[i].index());
    at::cuda::CUDAStream& ncclStream = ncclStreams_[key][i];

    // Both `inputs' and `outputs' are created on a worker stream and used in
    // different ncclStreams.  Hence, both must record the ncclStream to
    // prevent being freed before the collective finishes.
    //
    // We only record `inputs' here, and leave recording `outputs' to `fn' for
    // operations where `inputs' and `outputs' are not the same.
    //
    // See [Sync Streams].
    c10::cuda::CUDACachingAllocator::recordStream(
        inputs[i].storage().data_ptr(), ncclStream);
  }

  {
    AutoNcclGroup nccl_group_guard;
    for (size_t i = 0; i < inputs.size(); ++i) {
      gpuGuard.set_index(devices[i].index());
      at::cuda::CUDAStream& ncclStream = ncclStreams_[key][i];
      C10D_NCCL_CHECK(
          fn(inputs[i], outputs[i], ncclComms[i]->getNcclComm(), ncclStream));
    }
  }

  post(ncclStreams_[key]);

  // Event should only be recorded after the ncclGroupEnd()
  for (size_t i = 0; i < inputs.size(); ++i) {
    at::cuda::CUDAStream& ncclStream = ncclStreams_[key][i];
    (*work->cudaEvents_)[i].record(ncclStream);
    work->ncclComms_[i] = ncclComms[i];
  }

  // Set appropriate work parameters.
  work->blockingWait_ = blockingWait_;
  work->opTimeout_ = opTimeout_;
  work->store_ = store_;

  if (asyncErrorHandling_) {
    workEnqueue(work);
  }

  return work;
}

template <typename Fn, typename PreProcess, typename PostProcess>
std::shared_ptr<ProcessGroup::Work> ProcessGroupNCCL::pointToPoint(
    std::vector<at::Tensor>& tensors,
    Fn fn,
    int peer,
    OpType opType,
    PreProcess pre,
    PostProcess post) {
  const auto devices = getDeviceList(tensors);
  const auto key = getKeySendRecv(rank_, peer);
  int p2pRank = rank_ <= peer ? 0 : 1;
  auto isSendRecvSelf = rank_ == peer;
  auto& ncclComms = getNCCLComm(key, devices, opType, p2pRank, isSendRecvSelf);

  // First let NCCL streams wait for input tensors allocation streams
  syncStreams(devices, ncclEvents_[key], ncclStreams_[key]);

  // Work itself will create the CUDA events on all GPUs of tensors
  auto work = initWork(devices, rank_, opType);

  if (opType == OpType::RECV) {
    // Store references to outputs and futureNCCLCallbackStream to be used by
    // WorkNCCL::getFuture.
    work->outputs_ = std::make_shared<std::vector<at::Tensor>>(tensors);
    work->futureNCCLCallbackStreams_ = futureNCCLCallbackStreams_;
  }

  at::cuda::OptionalCUDAGuard gpuGuard;

  pre(ncclStreams_[key]);

  for (size_t i = 0; i < tensors.size(); ++i) {
    gpuGuard.set_index(devices[i].index());
    at::cuda::CUDAStream& ncclStream = ncclStreams_[key][i];

    // Both send tensor and recv tensor are created on a worker stream and used in
    // different ncclStreams.  Hence, both must record the ncclStream to
    // prevent being freed before the collective finishes.
    //
    // See [Sync Streams].
    c10::cuda::CUDACachingAllocator::recordStream(
        tensors[i].storage().data_ptr(), ncclStream);
  }

  {
    AutoNcclGroup nccl_group_guard;
    for (size_t i = 0; i < tensors.size(); ++i) {
      gpuGuard.set_index(devices[i].index());
      at::cuda::CUDAStream& ncclStream = ncclStreams_[key][i];
      // For point-to-point communication, NCCL ranks can only
      // be 0 or 1.
      int p2pTargetRank = isSendRecvSelf ? 0 : 1 - p2pRank;
      C10D_NCCL_CHECK(
          fn(tensors[i], ncclComms[i]->getNcclComm(), ncclStream, p2pTargetRank));
    }
  }

  post(ncclStreams_[key]);

  // Event should only be recorded after the ncclGroupEnd()
  for (size_t i = 0; i < tensors.size(); ++i) {
    at::cuda::CUDAStream& ncclStream = ncclStreams_[key][i];
    (*work->cudaEvents_)[i].record(ncclStream);
    work->ncclComms_[i] = ncclComms[i];
    work->blockingWait_ = blockingWait_;
    work->opTimeout_ = opTimeout_;
    work->store_ = store_;
  }

  return work;
}

template <typename Fn>
std::shared_ptr<ProcessGroup::Work> ProcessGroupNCCL::collective(
    std::vector<at::Tensor>& inputs,
    std::vector<at::Tensor>& outputs,
    Fn fn,
    OpType opType) {
  return collective(
      inputs,
      outputs,
      fn,
      [](std::vector<at::cuda::CUDAStream>&) {},
      [](std::vector<at::cuda::CUDAStream>&) {},
      opType);
}

template <typename Fn>
std::shared_ptr<ProcessGroup::Work> ProcessGroupNCCL::pointToPoint(
    std::vector<at::Tensor>& tensor,
    Fn fn,
    int peer,
    OpType opType) {
  return pointToPoint(
      tensor,
      fn,
      peer,
      opType,
      [](std::vector<at::cuda::CUDAStream>&) {},
      [](std::vector<at::cuda::CUDAStream>&) {});
}

std::shared_ptr<ProcessGroup::Work> ProcessGroupNCCL::allreduce(
    std::vector<at::Tensor>& tensors,
    const AllreduceOptions& opts) {
  check_gpu_tensors(tensors);

  return collective(
      tensors,
      tensors,
      [&](at::Tensor& input,
          at::Tensor& output,
          ncclComm_t comm,
          at::cuda::CUDAStream& stream) {
        return ncclAllReduce(
            input.data_ptr(),
            output.data_ptr(),
            input.numel(),
            getNcclDataType(input.scalar_type()),
            getNcclReduceOp(opts.reduceOp, input),
            comm,
            stream.stream());
      },
      OpType::ALLREDUCE);
}

std::shared_ptr<ProcessGroup::Work> ProcessGroupNCCL::allreduce_coalesced(
    std::vector<at::Tensor>& tensors,
    const AllreduceCoalescedOptions& opts) {
  throw std::runtime_error(
      "allreduce_coalesced is currently not supported with NCCL");
}

std::shared_ptr<ProcessGroup::Work> ProcessGroupNCCL::broadcast(
    std::vector<at::Tensor>& tensors,
    const BroadcastOptions& opts) {
  check_gpu_tensors(tensors);

  return collective(
      tensors,
      tensors,
      [&](at::Tensor& input,
          at::Tensor& output,
          ncclComm_t comm,
          at::cuda::CUDAStream& stream) {
        const auto root = opts.rootRank * tensors.size() + opts.rootTensor;
        return ncclBcast(
            input.data_ptr(),
            input.numel(),
            getNcclDataType(input.scalar_type()),
            root,
            comm,
            stream.stream());
      },
      OpType::BROADCAST);
}

std::shared_ptr<ProcessGroup::Work> ProcessGroupNCCL::reduce(
    std::vector<at::Tensor>& tensors,
    const ReduceOptions& opts) {
  check_gpu_tensors(tensors);

  return collective(
      tensors,
      tensors,
      [&](at::Tensor& input,
          at::Tensor& output,
          ncclComm_t comm,
          at::cuda::CUDAStream& stream) {
        const auto root = opts.rootRank * tensors.size() + opts.rootTensor;
        return ncclReduce(
            input.data_ptr(),
            output.data_ptr(),
            input.numel(),
            getNcclDataType(input.scalar_type()),
            getNcclReduceOp(opts.reduceOp, input),
            root,
            comm,
            stream.stream());
      },
      OpType::REDUCE);
}

std::shared_ptr<ProcessGroup::Work> ProcessGroupNCCL::allgather(
    std::vector<std::vector<at::Tensor>>& outputTensors,
    std::vector<at::Tensor>& inputTensors,
    const AllgatherOptions& opts) {
  check_gpu_tensors(inputTensors);

  auto outputFlattened =
      flatten_for_scatter_gather(outputTensors, inputTensors, size_);
  check_gpu_tensors(outputFlattened);

  return collective(
      inputTensors,
      outputFlattened,
      [&](at::Tensor& input,
          at::Tensor& output,
          ncclComm_t comm,
          at::cuda::CUDAStream& stream) {
        c10::cuda::CUDACachingAllocator::recordStream(
            output.storage().data_ptr(), stream);
        return ncclAllGather(
            input.data_ptr(),
            output.data_ptr(),
            input.numel(),
            getNcclDataType(input.scalar_type()),
            comm,
            stream.stream());
      },
      [&](std::vector<at::cuda::CUDAStream>& ncclStreams) {},
      [&](std::vector<at::cuda::CUDAStream>& ncclStreams) {
        // Copy the flattened output tensors to the outputs.
        for (size_t i = 0; i < outputTensors.size(); ++i) {
          at::cuda::CUDAStreamGuard guard(ncclStreams[i]);
          for (size_t j = 0; j < outputTensors[0].size(); ++j) {
            // See [Sync Streams].
            c10::cuda::CUDACachingAllocator::recordStream(
                outputTensors[i][j].storage().data_ptr(), ncclStreams[i]);

            outputTensors[i][j].copy_(outputFlattened[i][j], true);
          }
        }
      },
      OpType::ALLGATHER);
}

std::shared_ptr<ProcessGroup::Work> ProcessGroupNCCL::allgather_coalesced(
    std::vector<std::vector<at::Tensor>>& /* unused */,
    std::vector<at::Tensor>& /* unused */,
    const AllgatherOptions& /* unused */) {
  throw std::runtime_error(
      "ProcessGroupNCCL does not support allgather_coalesced");
}

std::shared_ptr<ProcessGroup::Work> ProcessGroupNCCL::reduce_scatter(
    std::vector<at::Tensor>& outputTensors,
    std::vector<std::vector<at::Tensor>>& inputTensors,
    const ReduceScatterOptions& opts) {
  check_gpu_tensors(outputTensors);

  auto inputFlattened =
      flatten_for_scatter_gather(inputTensors, outputTensors, size_);
  check_gpu_tensors(inputFlattened);

  return collective(
      inputFlattened,
      outputTensors,
      [&](at::Tensor& input,
          at::Tensor& output,
          ncclComm_t comm,
          at::cuda::CUDAStream& stream) {
        c10::cuda::CUDACachingAllocator::recordStream(
            output.storage().data_ptr(), stream);
        return ncclReduceScatter(
            input.data_ptr(),
            output.data_ptr(),
            output.numel(),
            getNcclDataType(input.scalar_type()),
            getNcclReduceOp(opts.reduceOp, input),
            comm,
            stream.stream());
      },
      [&](std::vector<at::cuda::CUDAStream>& ncclStreams) {
        // Copy the input tensors to the flattened inputs.
        for (size_t i = 0; i < inputTensors.size(); ++i) {
          at::cuda::CUDAStreamGuard guard(ncclStreams[i]);
          for (size_t j = 0; j < inputTensors[0].size(); ++j) {
            // See [Sync Streams].
            c10::cuda::CUDACachingAllocator::recordStream(
                inputTensors[i][j].storage().data_ptr(), ncclStreams[i]);

            inputFlattened[i][j].copy_(inputTensors[i][j], true);
          }
        }
      },
      [&](std::vector<at::cuda::CUDAStream>& ncclStreams) {},
      OpType::REDUCE_SCATTER);
}

std::shared_ptr<ProcessGroup::Work> ProcessGroupNCCL::barrier(
    const BarrierOptions& opts) {
  std::vector<at::Device> devices;
  if (usedDeviceIdxs_.empty()) {
    // This means there is not yet a NCCL collective being called
    // Here we have to use the best guesses and will use a single GPU to call
    // allreduce to achieve barrier.
    // In case the multiple processes fall into the same node, we use rank to
    // ensure that each process is on a different GPU
    auto numGPUs = at::cuda::getNumGPUs();
    int16_t deviceIdx = static_cast<int16_t>(rank_ % numGPUs);
    devices.push_back(at::Device(at::DeviceType::CUDA, deviceIdx));
  } else {
    for (auto usedDeviceIdx : usedDeviceIdxs_) {
      devices.push_back(at::Device(at::DeviceType::CUDA, usedDeviceIdx));
    }
  }

  std::vector<at::Tensor> barrierTensors;
  barrierTensors.reserve(devices.size());

  at::cuda::OptionalCUDAGuard gpuGuard;
  for (auto& device : devices) {
    gpuGuard.set_index(device.index());
    barrierTensors.push_back(at::empty(
        {1},
        at::TensorOptions().device(at::DeviceType::CUDA).dtype(at::kByte)));
  }

  // All reduce to achieve the barrier
  auto work = allreduce(barrierTensors);

  // Work will take over barrierTensors
  auto ncclWork = dynamic_cast<ProcessGroupNCCL::WorkNCCL*>(work.get());
  TORCH_CHECK(ncclWork);
  ncclWork->barrierTensors_ = std::move(barrierTensors);

  return work;
}

#ifdef ENABLE_NCCL_P2P_SUPPORT
std::shared_ptr<ProcessGroup::Work> ProcessGroupNCCL::alltoall_base(
    at::Tensor& outputTensor,
    at::Tensor& inputTensor,
    std::vector<int64_t>& outputSplitSizes,
    std::vector<int64_t>& inputSplitSizes,
    const AllToAllOptions& /* unused */) {
  check_gpu_single_tensor(outputTensor);
  check_gpu_single_tensor(inputTensor);
  if (outputSplitSizes.size() == 0 && inputSplitSizes.size() == 0) {
    std::vector<at::Tensor> inputTensors = {inputTensor};
    std::vector<at::Tensor> outputTensors = {outputTensor};
    return collective(
        inputTensors,
        outputTensors,
        [&](at::Tensor& input,
            at::Tensor& output,
            ncclComm_t comm,
            at::cuda::CUDAStream& stream) {
<<<<<<< HEAD
        torch::cuda::nccl::all2all_single_equal_split(
=======
        // See [Sync Streams].
        c10::cuda::CUDACachingAllocator::recordStream(
              output.storage().data_ptr(), stream);
        torch::cuda::nccl::all2all(
>>>>>>> fe6fb775
              input,
              output,
              this->getSize(),
              comm,
              stream);
          return ncclSuccess;
        },
        OpType::ALLTOALL_BASE);
  } else {
    c10d::checkSplitSizes(inputSplitSizes, inputTensor, size_);
    c10d::checkSplitSizes(outputSplitSizes, outputTensor, size_);
    std::vector<at::Tensor> inputTensors = {inputTensor};
    std::vector<at::Tensor> outputTensors = {outputTensor};
    return collective(
        inputTensors,
        outputTensors,
        [&](at::Tensor& input,
            at::Tensor& output,
            ncclComm_t comm,
            at::cuda::CUDAStream& stream) {
          std::vector<size_t> send_lengths(size_);
          std::vector<size_t> recv_lengths(size_);
          std::vector<size_t> send_offsets(size_);
          std::vector<size_t> recv_offsets(size_);
          c10d::computeLengthsAndOffsets(
              inputSplitSizes, input, &send_lengths, &send_offsets);
          c10d::computeLengthsAndOffsets(
              outputSplitSizes, output, &recv_lengths, &recv_offsets);
<<<<<<< HEAD
          torch::cuda::nccl::all2all_single_unequal_split(
=======
          // See [Sync Streams].
          c10::cuda::CUDACachingAllocator::recordStream(
              output.storage().data_ptr(), stream);
          return ncclAlltoallv(
>>>>>>> fe6fb775
              input.data_ptr(),
              send_lengths.data(),
              send_offsets.data(),
              output.data_ptr(),
              recv_lengths.data(),
              recv_offsets.data(),
              input.element_size(),
              input.scalar_type(),
              comm,
              stream);
          return ncclSuccess;
        },
        OpType::ALLTOALL_BASE);
  }
}

std::shared_ptr<ProcessGroup::Work> ProcessGroupNCCL::alltoall(
    std::vector<at::Tensor>& outputTensors,
    std::vector<at::Tensor>& inputTensors,
    const AllToAllOptions& /* unused */) {
  auto device = outputTensors[0].device();
  for (size_t r = 0; r < outputTensors.size(); r++) {
    check_gpu_single_tensor(outputTensors[r]);
    check_gpu_single_tensor(inputTensors[r]);
    TORCH_CHECK(device == outputTensors[r].device() && device == inputTensors[r].device(),
      "Tensors must be on the same device")
  }
  std::vector<at::Tensor> inputTensor0 = {inputTensors[0]};
  std::vector<at::Tensor> outputTensor0 = {outputTensors[0]};
  return collective(
    inputTensor0,
    outputTensor0,
    [&](at::Tensor& /* unused */,
        at::Tensor& /* unused */,
        ncclComm_t comm,
        at::cuda::CUDAStream& stream) {
      torch::cuda::nccl::all2all(outputTensors, inputTensors, comm, stream);
      return ncclSuccess;
    },
    OpType::ALLTOALL);
}

std::shared_ptr<ProcessGroup::Work> ProcessGroupNCCL::send(
    std::vector<at::Tensor>& tensors,
    int dstRank,
    int /* unused */) {
  check_gpu_tensors(tensors);
  auto ret = pointToPoint(
        tensors,
      [&](at::Tensor& input,
          ncclComm_t comm,
          at::cuda::CUDAStream& stream,
          int dst) {
        torch::cuda::nccl::send(input, comm, stream, dst);
        return ncclSuccess;
      },
      dstRank,
      OpType::SEND);
  return ret;
}

std::shared_ptr<ProcessGroup::Work> ProcessGroupNCCL::recv(
    std::vector<at::Tensor>& tensors,
    int srcRank,
    int /* unused */) {
  check_gpu_tensors(tensors);
  auto ret = pointToPoint(
      tensors,
      [&](at::Tensor& output,
          ncclComm_t comm,
          at::cuda::CUDAStream& stream,
          int src) {
        torch::cuda::nccl::recv(output, comm, stream, src);
        return ncclSuccess;
      },
      srcRank,
      OpType::RECV);
  return ret;
}
#else
std::shared_ptr<ProcessGroup::Work> ProcessGroupNCCL::alltoall_base(
    at::Tensor& /* unused */,
    at::Tensor& /* unused */,
    std::vector<int64_t>& /* unused */,
    std::vector<int64_t>& /* unused */,
    const AllToAllOptions& /* unused */) {
  throw std::runtime_error(
      "ProcessGroupNCCL only supports alltoall* for NCCL lib version >= 2.7.0");
}

std::shared_ptr<ProcessGroup::Work> ProcessGroupNCCL::alltoall(
    std::vector<at::Tensor>& /* unused */,
    std::vector<at::Tensor>& /* unused */,
    const AllToAllOptions& /* unused */) {
  throw std::runtime_error(
      "ProcessGroupNCCL only supports alltoall* for NCCL lib version >= 2.7.0");
}

std::shared_ptr<ProcessGroup::Work> ProcessGroupNCCL::send(
    std::vector<at::Tensor>& /* unused */,
    int /* unused */,
    int /* unused */) {
  throw std::runtime_error(
      "ProcessGroupNCCL only supports send for NCCL lib version >= 2.7.0");
}

std::shared_ptr<ProcessGroup::Work> ProcessGroupNCCL::recv(
    std::vector<at::Tensor>& /* unused */,
    int /* unused */,
    int /* unused */) {
  throw std::runtime_error(
      "ProcessGroupNCCL only supports recv for NCCL lib version >= 2.7.0");
}
#endif

void ProcessGroupNCCL::groupStart() {
#if defined(NCCL_MAJOR) && (NCCL_MAJOR >= 2)
  C10D_NCCL_CHECK(ncclGroupStart());
#endif
  ++ncclActiveGroupCounter_;
}

void ProcessGroupNCCL::groupEnd() {
#if defined(NCCL_MAJOR) && (NCCL_MAJOR >= 2)
  C10D_NCCL_CHECK(ncclGroupEnd());
#endif
  --ncclActiveGroupCounter_;
}

std::shared_ptr<ProcessGroup::Work> ProcessGroupNCCL::gather(
    std::vector<std::vector<at::Tensor>>& /* unused */,
    std::vector<at::Tensor>& /* unused */,
    const GatherOptions& /* unused */) {
  throw std::runtime_error("ProcessGroupNCCL does not support gather");
}

std::shared_ptr<ProcessGroup::Work> ProcessGroupNCCL::scatter(
    std::vector<at::Tensor>& /* unused */,
    std::vector<std::vector<at::Tensor>>& /* unused */,
    const ScatterOptions& /* unused */) {
  throw std::runtime_error("ProcessGroupNCCL does not support scatter");
}

std::shared_ptr<ProcessGroup::Work> ProcessGroupNCCL::recvAnysource(
    std::vector<at::Tensor>& /* unused */,
    int /* unused */) {
  throw std::runtime_error("ProcessGroupNCCL does not support recvAnysource");
}

std::shared_ptr<ProcessGroup::Work> ProcessGroupNCCL::allgather_base(
    at::Tensor& /*unused */,
    at::Tensor& /*unused */,
    const AllgatherOptions& /*unused */) {
  throw std::runtime_error(
      "no support for allgather_base in NCCL process group");
}

} // namespace c10d<|MERGE_RESOLUTION|>--- conflicted
+++ resolved
@@ -1392,14 +1392,10 @@
             at::Tensor& output,
             ncclComm_t comm,
             at::cuda::CUDAStream& stream) {
-<<<<<<< HEAD
-        torch::cuda::nccl::all2all_single_equal_split(
-=======
         // See [Sync Streams].
         c10::cuda::CUDACachingAllocator::recordStream(
               output.storage().data_ptr(), stream);
-        torch::cuda::nccl::all2all(
->>>>>>> fe6fb775
+        torch::cuda::nccl::all2all_single_equal_split(
               input,
               output,
               this->getSize(),
@@ -1428,14 +1424,10 @@
               inputSplitSizes, input, &send_lengths, &send_offsets);
           c10d::computeLengthsAndOffsets(
               outputSplitSizes, output, &recv_lengths, &recv_offsets);
-<<<<<<< HEAD
-          torch::cuda::nccl::all2all_single_unequal_split(
-=======
           // See [Sync Streams].
           c10::cuda::CUDACachingAllocator::recordStream(
               output.storage().data_ptr(), stream);
-          return ncclAlltoallv(
->>>>>>> fe6fb775
+          return torch::cuda::nccl::all2all_single_unequal_split(
               input.data_ptr(),
               send_lengths.data(),
               send_offsets.data(),
