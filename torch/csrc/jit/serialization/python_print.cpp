#include <torch/csrc/jit/serialization/python_print.h>
#include <ATen/core/qualified_name.h>
#include <c10/util/Exception.h>
#include <c10/util/StringUtil.h>
#include <torch/csrc/jit/api/module.h>
#include <torch/csrc/jit/frontend/error_report.h>
#include <torch/csrc/jit/frontend/versioned_symbols.h>
#include <torch/csrc/jit/ir/attributes.h>
#include <torch/csrc/jit/ir/ir.h>
#include <torch/csrc/jit/ir/ir_views.h>
#include <torch/csrc/jit/resource_guard.h>

#include <algorithm>

using c10::QualifiedName;

namespace torch {
namespace jit {

static bool isValidIdentifierChar(char c, size_t pos) {
  return islower(c) || isupper(c) || c == '_' || (pos > 0 && isdigit(c));
}

static bool isValidIdentifier(const std::string& name) {
  if (name.size() == 0)
    return false;
  for (size_t i = 0; i < name.size(); ++i) {
    if (!isValidIdentifierChar(name[i], i))
      return false;
  }
  return true;
}

// some names are valid identifiers but off limits because
// they are keywords or namespaces used in the output
const static std::unordered_set<std::string> reserved_names = {
    // identifiers in the environment while parsing
    "_", // avoid the confusing unnamed _
    "as",
    "aten",
    "attribute",
    "CONSTANTS",
    "fork",
    "getattr",
    "inf",
    "nan",
    "ops",
    "__torch__",
    // the python keywords
    "and",
    "as",
    "assert",
    "async",
    "await",
    "break",
    "class",
    "continue",
    "def",
    "del",
    "elif",
    "else",
    "except",
    "False",
    "finally",
    "for",
    "from",
    "global",
    "if",
    "import",
    "in",
    "is",
    "lambda",
    "None",
    "nonlocal",
    "not",
    "or",
    "pass",
    "raise",
    "return",
    "True",
    "try",
    "with",
    "while",
    "with",
    "yield",
    "uninitialized",
    "unchecked_cast",
};

// Helper to avoid duplicating class types
void PrintDepsTable::add(const c10::NamedTypePtr& type) {
  // Despite doing the linear search below, we don't want to do
  // wasteful work and only try to insert each instance once.
  if (!non_unique_.insert(type).second) {
    return;
  }
  // Need to do actual equality comparison, not a pointer equality. This is
  // because for some types (e.g. FunctionType), we may have multiple
  // TypePtr's that represent the same underlying thing.
  // TODO: this should be really swapped for something more efficient
  auto it = std::find_if(
      table_.cbegin(), table_.cend(), [&](const c10::NamedTypePtr& dep) {
        return *dep == *type;
      });

  if (it == table_.cend()) {
    table_.push_back(type);
  }
}

struct PythonPrintImpl {
  using SourceRangeStack = std::vector<SourceRange>;
  SourceRangeStack source_range_stack_ = {SourceRange()};

  struct WithSourceRange {
    explicit WithSourceRange(SourceRangeStack* stack, Node* n) : stack(stack) {
      TORCH_INTERNAL_ASSERT(stack);
      if (auto gen_source = n->sourceRange().findSourceRangeThatGenerated()) {
        stack->push_back(std::move(gen_source.value()));
      } else {
        stack->push_back(n->sourceRange());
      }
    }

    ~WithSourceRange() {
      stack->pop_back();
    }

    SourceRangeStack* stack;
  };

  class TaggedStringStream {
   public:
    TaggedStringStream(const SourceRangeStack* srs) : srs_(srs) {}

    TaggedStringStream& operator<<(const std::string& s) {
      // This prevents having redundant entries at the same offset,
      // which can happen for example in printValueList when begin
      // and end are the empty string.
      if (s.size() == 0) {
        return *this;
      }

      if (!ranges_.size() || ranges_.back().range != srs_->back()) {
        ranges_.emplace_back((size_t)oss_.tellp(), srs_->back());
      }
      oss_ << s;
      return *this;
    }

    TaggedStringStream& operator<<(const TaggedStringStream& rhs) {
      for (const auto& range : rhs.ranges_) {
        if (!ranges_.size() || ranges_.back().range != range.range) {
          ranges_.emplace_back((size_t)oss_.tellp() + range.bytes, range.range);
        }
      }
      oss_ << rhs.oss_.str();
      return *this;
    }

    // This overload is here to prevent people from shooting themselves in the
    // foot. I would be highly surprised if someone actually wanted to write out
    // the address of a TaggedStringStream in the pretty print.
    TaggedStringStream& operator<<(
        const std::shared_ptr<TaggedStringStream>& rhs) {
      (*this) << *rhs;
      return *this;
    }

    template <typename T>
    TaggedStringStream& operator<<(const T& t) {
      if (!ranges_.size() || ranges_.back().range != srs_->back()) {
        ranges_.emplace_back((size_t)oss_.tellp(), srs_->back());
      }
      oss_ << t;
      return *this;
    }

    std::string str() const {
      return oss_.str();
    }

    const std::vector<TaggedRange>& ranges() const {
      return ranges_;
    }

   private:
    std::ostringstream oss_;
    std::vector<TaggedRange> ranges_;
    const SourceRangeStack* srs_;
  };

  // scanValue, scanNode, scanBlock:
  // decide if it is safe to omit the output of a temporary variable,
  // and inline the expression into its use
  // we only do this if
  // (1) it is a constant, or
  // (2) the temporary is unnamed, is single output, is used once,
  //     and would appear in the same order when the expression tree is
  //     reparsed.
  // The last case can be checked
  // because when we emit a expresion tree in the parser,
  // we do a left-to-right postorder traversal of the expression tree (emit
  // children, then emit op). The reverse of this is a right-to-left preorder
  // traversal of the tree. By doing a right-to-left preorder traversal of the
  // inputs of a node, while also scanning the list of emitted nodes backward,
  // we can see if they line up with what would happen when parsed the node as
  // an expression. While they line up we collapse them into an inline
  // expression.

  // The inductive step is that the right-most input should be produced by the
  // node immediatly before the current node if it is in tree order.

  bool canInline(Value* v) {
    Node* n = v->node();
    // there must be only 1 values, otherwise we need an assignment to handle
    // the multiple outout values
    if (n->outputs().size() != 1)
      return false;
    // if it is used more than once, then we need a variable
    if (v->uses().size() != 1)
      return false;
    auto use = v->uses().at(0);
    // if it has a name set, then it was written as a variable so preserve that
    // unless it is being fed directly to the end of the block.
    // in which case it is not as useful to give it a name just to return it
    if (v->hasDebugName() && use.user->kind() != prim::Return)
      return false;
    // don't try to inline control blocks
    if (n->blocks().size() != 0)
      return false;
    // if it is a loop-carried input, we need a variable
    // otherwise the condition or trip count may be emitted in the wrong order
    // w.r.t. to it
    if (use.user->kind() == prim::Loop && use.offset >= 2)
      return false;

    // subgraph may use this more than once, so disable inlining
    if (use.user->kind() == prim::fork || use.user->kind() == prim::rpc_async ||
        use.user->kind() == prim::rpc_sync ||
        use.user->kind() == prim::rpc_remote)
      return false;

    // isinstance appearing in an if expression
    // causes type refinement to occur, but we have
    // already handled the refinement and inserted cast
    // expressions. By not inlining it into the if condition,
    // we prevent it from happening again.
    if (v->node()->kind() == prim::isinstance) {
      return false;
    }

    return true;
  }

  // block_point is the current node in the reverse linear scan of the emitted
  // nodes v is the current value in the tree traversal that may match with
  // block_point's output.
  Node* scanValue(Node* block_point, Value* v) {
    Node* n = v->node();
    AT_ASSERT(n->kind() == prim::Constant || output_inline_.count(n) == 0);

    if (n == block_point &&
        canInline(v)) { // the node must be at the expected point of the typical
                        // tree traversal
      // recursively see if we can inline the inputs to this input
      block_point = scanNode(block_point);
      output_inline_.insert(n);
    } else if (n->kind() == prim::Constant) {
      // constant nodes can always be inlined, we will de-dup them on parsing
      // and put them at the top of the function regardless
      output_inline_.insert(n);
    }
    return block_point;
  }
  Node* previousNonConstant(Node* n) {
    do {
      n = n->prev();
    } while (n->kind() == prim::Constant);
    return n;
  }

  Node* scanNode(Node* n) {
    // don't bother to scan nodes we have already determined to be inline
    if (output_inline_.count(n)) {
      return n;
    }
    for (auto b : n->blocks()) {
      scanBlock(b);
    }
    Node* block_point = previousNonConstant(n);
    for (auto it = n->inputs().rbegin(), end = n->inputs().rend(); it != end;
         ++it) {
      block_point = scanValue(block_point, *it);
    }
    return block_point;
  }

  void scanBlock(Block* b) {
    scanNode(b->return_node());
    for (auto node : b->nodes().reverse()) {
      scanNode(node);
    }
  }

  size_t getOrAddConstant(at::IValue val) {
    // XXX - N^2 warning. This code does the exact same thing as
    // ConstantPool, which is also N^2 in the size of the constants,
    // because it doesn't hash any information about the tensors.
    // We will probably need to optimize this at some point using hashing.
    if (val.isTensor()) {
      auto& t = val.toTensor();
      for (size_t i = 0; i < constant_table_.size(); ++i) {
        if (!constant_table_[i].isTensor()) {
          continue;
        }
        auto& t2 = constant_table_[i].toTensor();
        if (t.options().type_equal(t2.options()) && t.equal(t2)) {
          return i;
        }
      }
    }
    constant_table_.emplace_back(std::move(val));
    return constant_table_.size() - 1;
  }

  std::unordered_set<Node*> seen_constants;
  void buildConstantList(Node* n, std::vector<Node*>& constants) {
    for (auto input : n->inputs()) {
      if (input->node()->kind() == prim::Constant &&
          seen_constants.count(input->node()) == 0) {
        constants.push_back(input->node());
        seen_constants.insert(input->node());
      }
    }
    for (auto b : n->blocks()) {
      buildConstantList(b, constants);
    }
  }
  void buildConstantList(Block* b, std::vector<Node*>& constants) {
    for (auto n : b->nodes())
      buildConstantList(n, constants);
    buildConstantList(b->return_node(), constants);
  }

  // get a new name unique across calls to debugName() and
  // anything we have used.
  std::unordered_map<std::string, size_t> next_id;

  std::string genNameImpl(
      const std::string& candidate,
      std::unordered_set<std::string>& used) {
    std::string name = candidate;
    while (used.count(name) || reserved_names.count(name)) {
      name = candidate + c10::to_string(next_id[name]++);
    }
    used.insert(name);
    return name;
  }
  std::string genName(const std::string& candidate) {
    return genNameImpl(candidate, used_names_);
  }

  // unique names might not be valid identifiers,
  // force them to be by rewriting them
  static std::string makeValidIdentifier(const std::string& candidate) {
    std::stringstream ss;
    if (candidate.size() == 0 || isdigit(candidate[0]))
      ss << "_";
    for (char c : candidate) {
      if (isupper(c) || islower(c) || isdigit(c) || c == '_')
        ss << c;
      else
        ss << '_';
    }
    return ss.str();
  }
  // if we have to assign 'v' a name, what should it be?
  // use the debugName if it was set, otherwise generate a name.
  std::string genUniqueNameFor(Value* v) {
    return genName(
        v->hasDebugName() ? makeValidIdentifier(v->debugNameBase()) : "_");
  }

  // map from Value to how it should be printed at each use
  std::unordered_map<Value*, std::shared_ptr<TaggedStringStream>> expr_table_;
  std::unordered_map<Value*, std::string> ident_refs_;

  // NB: we MUST pass around the shared pointers to these streams by value.
  // There is an interaction in splitLongInlines where the string value for
  // both the RHS and the LHS of an expression are live at the same time,
  // however the value for the RHS is overwritten in the table.
  std::shared_ptr<TaggedStringStream> useOf(Value* v) const {
    // Ident refs take precedent over expression refs, since presence in
    // the ident ref table indicates we have already emitted a statement
    // assigning the given value.
    if (ident_refs_.count(v)) {
      auto rv = std::make_shared<TaggedStringStream>(&source_range_stack_);
      (*rv) << ident_refs_.at(v);
      return rv;
    }
    if (expr_table_.count(v)) {
      return expr_table_.at(v);
    }
    TORCH_INTERNAL_ASSERT(
        false,
        "Value was not present in either expressions"
        " table or ident refs table");
  }
  void assignValue(Value* v, const std::string& s) {
    ident_refs_[v] = s;
  }
  void assignValue(Value* v, std::shared_ptr<TaggedStringStream> s) {
    expr_table_[v] = std::move(s);
  }
  void assignValue(Value* v, Value* w) {
    assignValue(v, useOf(w));
  }
  void assignValuesToTheirUniqueNames(at::ArrayRef<Value*> values) {
    for (auto v : values) {
      assignValue(v, genUniqueNameFor(v));
    }
  }

  size_t level = 0;
  // indent to the current indent level
  TaggedStringStream& indent() {
    for (size_t i = 0; i < level; ++i) {
      body_ << "  ";
    }
    return body_;
  }

  ResourceGuard WithIndented() {
    level++;
    return ResourceGuard([this] { level--; });
  }

  template <class T0, class T1, class F>
  void zipWith(at::ArrayRef<T0> list_a, at::ArrayRef<T1> list_b, F action)
      const {
    auto it_a = list_a.begin();
    auto it_b = list_b.begin();

    if (list_a.size() != list_b.size()) {
      AT_ERROR("Python printer expected 2 lists of same size");
    }

    for (; it_a != list_a.end(); ++it_a, ++it_b) {
      action(*it_a, *it_b);
    }
  }

  void printValueList(
      TaggedStringStream& stmt,
      at::ArrayRef<Value*> list,
      const char* begin = "",
      const char* end = "") {
    stmt << begin;
    auto delimiter = "";
    for (auto* value : list) {
      stmt << delimiter;
      stmt << useOf(value);
      delimiter = ", ";
    }
    stmt << end;
  }

  void printValueIndex(TaggedStringStream& stmt, at::ArrayRef<Value*> inputs) {
    const std::string val_name = useOf(inputs[0])->str();
    if (isValidIdentifier(val_name)) {
      stmt << val_name;
    } else {
      stmt << "(" << val_name << ")";
    }
    stmt << "[";
    stmt << useOf(inputs[1]);
    stmt << "]";
  }

  void printDict(
      TaggedStringStream& stmt,
      at::ArrayRef<Value*> key_value_pairs,
      const char* begin = "{",
      const char* end = "}") {
    stmt << begin;
    auto delimiter = "";
    for (size_t i = 0; i < key_value_pairs.size(); i += 2) {
      stmt << delimiter;
      auto key = key_value_pairs[i];
      auto value = key_value_pairs[i + 1];

      stmt << useOf(key) << ": " << useOf(value);

      delimiter = ", ";
    }
    stmt << end;
  }

  void printAssignment(at::ArrayRef<Value*> lhs, at::ArrayRef<Value*> rhs) {
    if (lhs.size() == 0) {
      return;
    }
    indent();
    printValueList(body_, lhs);
    body_ << " = ";
    printValueList(body_, rhs);
    body_ << "\n";
  }

  bool requiresAnnotation(Value* lhs, Value* rhs) {
    return *lhs->type() != *rhs->type();
  }

  void printAnnotatedAssignment(
      at::ArrayRef<Value*> lhs,
      at::ArrayRef<Value*> rhs) {
    for (size_t i = 0; i < lhs.size(); ++i) {
      indent();
      body_ << useOf(lhs[i]);
      if (requiresAnnotation(lhs[i], rhs[i])) {
        body_ << ": " << lhs[i]->type()->annotation_str(type_printer_);
      }
      body_ << " = " << useOf(rhs[i]) << "\n";
    }
  }

  void printIf(IfView stmt) {
    assignValuesToTheirUniqueNames(stmt.outputs());
    indent() << "if " << useOf(stmt.cond()) << ":\n";
    {
      auto guard = WithIndented();
      // Print node contents
      printBlock(stmt.thenBlock(), stmt.outputs().size() > 0);
      printAssignment(stmt.outputs(), stmt.thenOutputs());
    }
    indent() << "else:\n";
    {
      auto guard = WithIndented();
      printBlock(stmt.elseBlock(), stmt.outputs().size() > 0);
      printAssignment(stmt.outputs(), stmt.elseOutputs());
    }
  }

  void printLoop(LoopView stmt) {
    // Loop carried dependencies are handled by assigning their initial
    // values to the node->outputs() before the loop,
    // and assign node->outputs() to the new values at the end of each trip.

    auto loop_type = stmt.loopType();
    if (loop_type == LoopView::ModifiedLoop) {
      throw ErrorReport(stmt.node()->sourceRange())
          << "loop cannot be printed as python "
          << "because it has gone through an optimization "
          << "that combined while and for loops. File a bug";
    }

    bool emit_as_for_loop = loop_type == LoopView::For;

    assignValuesToTheirUniqueNames(stmt.carriedOutputs());
    // Add aliases for loop-carried dependencies
    zipWith(
        stmt.bodyCarriedInputs(), // Start at 1 to ignore trip count
        stmt.carriedOutputs(),
        [&](Value* block_input, Value* node_output) {
          assignValue(block_input, node_output);
        });

    // Print initial assignments of loop node outputs = loop node inputs
    printAnnotatedAssignment(stmt.carriedOutputs(), stmt.carriedInputs());

    assignValuesToTheirUniqueNames(stmt.currentTripCount());
    // Loop header
    if (emit_as_for_loop) {
      indent();
      body_ << "for " << useOf(stmt.currentTripCount()) << " in range("
            << useOf(stmt.maxTripCount()) << "):\n";
    } else {
      // note: trip_count_in_block is unused because this is a while loop,
      // so we reuse the Value* as a stand-in for the loop condition
      printAssignment(stmt.currentTripCount(), stmt.inputCond());
      indent();
      body_ << "while " << useOf(stmt.currentTripCount()) << ":\n";
    }
    // Loop body
    {
      ResourceGuard indent = WithIndented();
      // Update block outputs to block inputs for next loop iteration
      // skip the assignment to the new condition in for loops because
      // the condition is always True
      size_t offset = emit_as_for_loop ? 1 : 0;
      auto body_block = stmt.bodyBlock();
      ArrayRef<Value*> loop_carried_block_inputs =
          body_block->inputs().slice(offset);
      printBlock(body_block, loop_carried_block_inputs.size() > 0);
      printAssignment(
          loop_carried_block_inputs, body_block->outputs().slice(offset));
    }
  }

  bool isLongLine(const std::string& str) {
    return str.size() + level * 2 >= 40;
  }

  bool isLongInline(Node* node) {
    return output_inline_.count(node) &&
        isLongLine(useOf(node->output())->str());
  }

  bool isNonConstantInline(Value* input) {
    return input->node()->kind() != prim::Constant &&
        output_inline_.count(input->node());
  }

  // [reordering of inlines]
  // We inline anything that is semantically legal to inline, but sometimes
  // we find that these lines get too long. In that case we break the lines
  /// and it  is important that we un-inline all the inputs preceeding the long
  /// input:
  //   r = foo(x.add_(b), some_long + expression)
  //  wrong!
  //   _0 = some_long + expression
  //   r = foo(x.add_(b), _0) # wrong! _0 runs before mutating add_
  // legal!
  //   _0 = x.add_(b)
  //   _1 = some_long + expression
  //   r = foo(_0, _1)

  void splitLongInlines(Value* v) {
    std::vector<Value*> to_split_reversed;
    Use u = v->uses().at(0);
    scanLongInlines(u.user, u.offset, to_split_reversed);
    for (auto it = to_split_reversed.rbegin(), end = to_split_reversed.rend();
         it != end;
         ++it) {
      printOutputDefinition((*it)->node(), *useOf(*it));
    }
  }

  void scanLongInlines(
      Node* user,
      int64_t offset,
      std::vector<Value*>& to_split_reversed) {
    auto it = visited_split_inline_uses_.find(user);
    bool present = it != visited_split_inline_uses_.end();
    for (int64_t i = offset; i >= (present ? it->second + 1 : 0); --i) {
      Value* prev_arg = user->input(i);
      if (isNonConstantInline(prev_arg)) {
        to_split_reversed.push_back(prev_arg);
      }
    }
    visited_split_inline_uses_[user] = offset;
    if (!present && output_inline_.count(user)) {
      Use u = user->output()->uses().at(0);
      scanLongInlines(u.user, int64_t(u.offset) - 1, to_split_reversed);
      // -1 because the actual use is still being
      // emitted so it cannot be split
    }
  }

  template <typename T>
  void printOutputDefinition(Node* node, const T& expr) {
    assignValuesToTheirUniqueNames(node->outputs());
    indent();
    // Print outputs
    if (node->outputs().size() > 0) {
      printValueList(body_, node->outputs());
      body_ << " = ";
    }
    body_ << expr << "\n";
  }

  // Recursively check contained types for any class dependencies
  void registerClassDependencies(const TypePtr& type) {
    if (const auto classType = type->cast<ClassType>()) {
      deps_table_.add(classType);
    } else if (const auto tupleType = type->cast<TupleType>()) {
      if (tupleType->name()) {
        deps_table_.add(tupleType);
      }
    } else if (const auto interfaceType = type->cast<InterfaceType>()) {
      deps_table_.add(interfaceType);
    } else if (const auto enumType = type->cast<EnumType>()) {
      deps_table_.add(enumType);
    }
    for (const auto& containedType : type->containedTypes()) {
      registerClassDependencies(containedType);
    }
  }
  void scanTypeDependencies(Node* node) {
    // Check for class dependencies. If this node inputs or outputs a class
    // type, we need to add it to our table of dependencies.
    for (const auto input : node->inputs()) {
      registerClassDependencies(input->type());
    }
    for (const auto output : node->outputs()) {
      registerClassDependencies(output->type());
    }
    for (const auto& name : node->attributeNames()) {
      switch (node->kindOf(name)) {
        case AttributeKind::ty:
          registerClassDependencies(node->ty(name));
          break;
        case AttributeKind::tys:
          for (const TypePtr& t : node->tys(name)) {
            registerClassDependencies(t);
          }
          break;
        default:
          // noop
          break;
      }
    }
  }

  void checkVersion(const Node* const node) {
    min_version_ =
        std::max(min_version_, get_min_version_for_kind(node->kind()));
  }

  void printNode(Node* node, bool print_const) {
    WithSourceRange guard(&source_range_stack_, node);
    scanTypeDependencies(node);
    checkVersion(node);
    if (!print_const && node->kind() == prim::Constant)
      return;
    switch (node->kind()) {
      case prim::Return:
        if (enforce_importable_ && node->inputs().size() != 1) {
          throw ErrorReport(node->sourceRange())
              << "Exportable methods must have a single return value. "
              << "Normal use of ScriptMethods should enforce this";
        }
        if (node->inputs().size() > 0) {
          indent();
          body_ << "return ";
          printValueList(body_, node->inputs());
          body_ << "\n";
        }
        break;
      case prim::Loop:
        printLoop(LoopView(node));
        break;
      case prim::If:
        printIf(IfView(node));
        break;
      case prim::TupleUnpack:
      case prim::ListUnpack:
        assignValuesToTheirUniqueNames(node->outputs());
        indent();
        // TupleUnpack(unpacked) turns into an assignment op that forces
        // the unpack to be inserted when parsed back in:
        // a, b, = unpacked
        // a, = unpacked # trailing comma forces an unpack to happen
        if (node->outputs().size() > 0) {
          printValueList(body_, node->outputs(), "", ", = ");
        }
        body_ << useOf(node->input()) << "\n";
        break;
      case prim::SetAttr: {
        const auto obj = node->inputs().at(0);
        const auto newVal = node->inputs().at(1);
        const auto type = obj->type()->expect<ClassType>();
        const auto& attrname = node->s(attr::name);
        indent();
        body_ << useOf(obj) << "." << attrname << " = " << useOf(newVal)
              << "\n";
      } break;
      case prim::fork: {
        // the subgraph gets emitted as another function
        auto name = genName("__forked_function");
        std::shared_ptr<Graph> graph = node->g(attr::Subgraph);
        indent();
        body_ << "def " << name << "():\n";
        for (size_t i = 0; i < node->inputs().size(); ++i) {
          assignValue(graph->inputs().at(i), node->inputs().at(i));
        }
        printBody(graph->block());
        std::stringstream ss;
        ss << "fork(" << name << ")";
        printOutputDefinition(node, ss.str());
      } break;
      case prim::Enter: {
        const auto in = node->inputs().at(0);
        const auto out = node->outputs().at(0);
        indent();
        body_ << "with " << useOf(in);
        if (out->uses().size() > 0) {
          assignValue(out, genUniqueNameFor(out));
          body_ << " as " << useOf(out);
        }
        body_ << ":\n";
        level++;
      } break;
      case prim::Exit: {
        // If the previous node is a prim::Enter, the with block the generated
        // this Enter/Exit pair must have been empty.
        if (node->prev()->kind() == prim::Enter) {
          indent();
          body_ << "pass\n";
        }
        level--;
      } break;
      case prim::Closure: {
        if (enforce_importable_) {
          throw ErrorReport(node->sourceRange())
              << "closures are not exportable";
        }
        assignValuesToTheirUniqueNames(node->outputs());
        auto name = useOf(node->output())->str();
        std::shared_ptr<Graph> graph = node->g(attr::Subgraph);
        indent();
        body_ << "def " << name << "(";
        assignValuesToTheirUniqueNames(graph->inputs());
        for (size_t i = 0; i < graph->inputs().size(); ++i) {
          Value* v = graph->inputs().at(i);
          if (i > 0) {
            body_ << ", ";
          }
          body_ << useOf(v) << ": " << v->type()->annotation_str(type_printer_);
        }
        body_ << "):\n";
        printBody(graph->block());
      } break;
      case prim::ModuleDictIndex: {
        const auto dict = node->inputs().at(0);
        const auto key = node->inputs().at(1);
        const auto out = node->outputs().at(0);
        assignValuesToTheirUniqueNames(out);
        indent();
        body_ << useOf(out) << " : " << out->type()->annotation_str() << " = "
              << useOf(dict) << "[" << useOf(key) << "]\n";
      } break;
      default:
        auto ss = std::make_shared<TaggedStringStream>(&source_range_stack_);
        printRHS(*ss, node);

        // we prevent long constants from inlining here.
        // it is not safe to do the same thing for non-constants here
        // because of [reordering of inlines]
        if (output_inline_.count(node) == 0 ||
            (node->kind() == prim::Constant && isLongLine(ss->str()))) {
          printOutputDefinition(node, *ss);
        } else {
          // this node is safe to inline, so assign the output value
          // to that expression directly
          assignValue(node->output(), ss);
          if (isLongLine(ss->str())) {
            splitLongInlines(node->output());
          }
        }
    }
  }

  static bool containsNonASCIIString(const IValue& val) {
    bool hasNonASCII = false;
    auto checkSubvalue = [&hasNonASCII](const IValue& val) {
      if (val.isString()) {
        const auto maxASCII = 0x7fu;
        for (auto& c : val.toStringRef()) {
          if (c > maxASCII) {
            hasNonASCII = true;
            return true;
          }
        }
      }
      return false;
    };

    val.visit(checkSubvalue);
    return hasNonASCII;
  }

  void printConstant(TaggedStringStream& stmt, const IValue& v) {
    const auto customFormatter = [&](std::ostream& ss, const IValue& v) {
      if (v.isTensor() || containsNonASCIIString(v) || v.isObject()) {
        TORCH_INTERNAL_ASSERT(!v.type()->is_module());
        ss << "CONSTANTS.c" << getOrAddConstant(v);
        return true;
      }

      if (v.isTuple() && v.type()->expect<TupleType>()->schema()) {
        // print the namedtuple constructor and let rest of tuple printing
        // continue
        ss << v.type()->expect<TupleType>()->annotation_str(type_printer_);
      }
      return false;
    };

    std::stringstream ss;
    v.repr(ss, customFormatter);
    stmt << ss.str();
  }

  void printOpName(TaggedStringStream& stmt, Symbol kind) {
    // Special overriding ops set that requires serializing differently to
    // preserve the original code semantics.
    // This will be more properly handled when we have namespace semantics
    // for serializing the ops, and it right now hard coded these ops to
    // ensure consistency and not breaking BC in the future.
    const static std::unordered_map<Symbol, std::string> override_symbols = {
        {aten::backward, "torch.autograd.backward"},
        {aten::grad, "torch.autograd.grad"},
    };
    if (override_symbols.find(kind) != override_symbols.end()) {
      stmt << override_symbols.at(kind);
    } else if (kind.is_aten()) {
      // special case aten -> torch because we want to rename
      // the aten namespace, but this change will take more time
      // doing it here ensures we do not have fix up archives later
      stmt << "torch." << kind.toUnqualString();
    } else {
      stmt << "ops." << kind.ns().toUnqualString() << "."
           << kind.toUnqualString();
    }
  }

  // Prints the RHS value of a Node, e.g. `aten.add(x, y)`
  void printRHS(TaggedStringStream& stmt, Node* node) {
    switch (node->kind()) {
      case prim::PythonOp: {
        auto value = static_cast<const PythonOp*>(node);
        if (enforce_importable_) {
          throw ErrorReport(node->sourceRange())
              << "Could not export Python function call '" << value->name()
              << "'. Remove calls to Python functions before export. "
              << "Did you forget to add @script or @script_method annotation? "
              << "If this is a nn.ModuleList, add it to __constants__";
        }
        std::stringstream scalars_stream;
        stmt << "^" << value->name();
        value->writeScalars(scalars_stream);
        stmt << scalars_stream.str();
        printValueList(stmt, node->inputs(), "(", ")");
      } break;
      case prim::Uninitialized: {
        stmt << "uninitialized("
             << node->output()->type()->annotation_str(type_printer_) << ")";
      } break;
      case prim::Constant: {
        if (node->outputs().size() == 1 &&
            node->output()->type()->kind() == TypeKind::FunctionType) {
          auto fn = node->output()->type()->expect<FunctionType>();
          deps_table_.add(fn);
          stmt << fn->annotation_str(type_printer_);
        } else if (!node->mustBeNone()) {
          IValue v = toIValue(node->output()).value();
          printConstant(stmt, v);
        } else {
          stmt << "None";
        }
      } break;
      case aten::ScalarImplicit:
      case aten::FloatImplicit:
      case aten::IntImplicit: {
        stmt << "annotate("
             << node->output()->type()->annotation_str(type_printer_) << ", "
             << useOf(node->input()) << ")";
      } break;
      case aten::Int: {
        printValueList(stmt, node->inputs(), "int(", ")");
      } break;
      case aten::Float: {
        printValueList(stmt, node->inputs(), "float(", ")");
      } break;
      case aten::Bool: {
        printValueList(stmt, node->inputs(), "bool(", ")");
      } break;
      case aten::str: {
        printValueList(stmt, node->inputs(), "str(", ")");
      } break;
      case aten::__getitem__: {
        printValueIndex(stmt, node->inputs());
      } break;
      case prim::Print: {
        printValueList(stmt, node->inputs(), "print(", ")");
      } break;
      case aten::sorted: {
        printValueList(stmt, node->inputs(), "sorted(", ")");
      } break;
      case prim::TupleConstruct: {
        if (auto qualname =
                node->output()->type()->expect<TupleType>()->name()) {
          stmt << node->output()->type()->annotation_str(type_printer_);
        }
        printValueList(
            stmt, node->inputs(), "(", node->inputs().size() == 1 ? ",)" : ")");
      } break;
      case prim::TupleIndex: {
        stmt << "(" << useOf(node->inputs().at(0)) << ")["
             << useOf(node->inputs().at(1)) << "]";
      } break;
      case prim::TupleSlice: {
        stmt << "(" << useOf(node->input()) << ")[" << node->i(attr::beg) << ":"
             << node->i(attr::end) << "]";
      } break;
      case prim::ListConstruct: {
        ListTypePtr list_type = node->output()->type()->expect<ListType>();
        TypePtr elem_type = list_type->getElementType();
        // Empty lists must be annotated with their type so the compiler knows
        // what type is supposed to be inside them
        if (node->inputs().size() == 0) {
          stmt << "annotate("
               << node->output()->type()->annotation_str(type_printer_)
               << ", [])";
          // If we can't infer the type based on what's inside, explicitly
          // annotate it to disambiguate.
          // This happens for List[Tensor] vs. List[Optional[Tensor]]
        } else if (!elementTypeCanBeInferredFromMembers(elem_type)) {
          stmt << "annotate("
               << node->output()->type()->annotation_str(type_printer_) << ", ";
          printValueList(stmt, node->inputs(), "[", "]");
          stmt << ")";
          // Otherwise just print a list
        } else {
          printValueList(stmt, node->inputs(), "[", "]");
        }
      } break;
      case prim::DictConstruct: {
        auto dict_type = node->output()->type()->expect<DictType>();
        // There are cases where we must annotate the dict with an explicit type
        // to help the compiler out:
        //   - the dict is empty
        //   - the dict has potentially ambiguous element types
        //       (e.g. Tensor vs. Optional[Tensor])
        if (node->inputs().size() == 0 ||
            !elementTypeCanBeInferredFromMembers(dict_type->getKeyType()) ||
            !elementTypeCanBeInferredFromMembers(dict_type->getValueType())) {
          stmt << "annotate("
               << node->output()->type()->annotation_str(type_printer_) << ", ";
          printDict(stmt, node->inputs());
          stmt << ")";
          // Otherwise just print a dict
        } else {
          printDict(stmt, node->inputs());
        }
      } break;
      case prim::CreateObject: {
        const auto classType = node->output()->type()->expect<ClassType>();
        stmt << classType->annotation_str(type_printer_) << ".__new__("
             << classType->annotation_str(type_printer_) << ")";
      } break;
      case prim::GetAttr: {
        const auto obj = node->inputs().at(0);
        const auto classType = obj->type()->expect<ClassType>();
        const auto& field = node->s(attr::name);
        if (isValidIdentifier(field)) {
          stmt << useOf(obj) << "." << field;
        } else {
          stmt << "getattr(" << useOf(obj) << ", ";
          std::stringstream field_stream;
          c10::printQuotedString(field_stream, field);
          stmt << field_stream.str() << ")";
        }
      } break;
      case prim::CallFunction: {
        stmt << useOf(node->inputs().at(0)) << "(";
        for (size_t i = 1; i < node->inputs().size(); i++) {
          stmt << useOf(node->inputs()[i]) << ", ";
        }
        stmt << ")";
      } break;
      case prim::CallMethod: {
        const auto& self = node->inputs().at(0);
        const auto& methodName = node->s(attr::name);
        stmt << "(" << useOf(self) << ")"
             << "." << methodName << "(";
        for (size_t i = 1; i < node->inputs().size(); i++) {
          stmt << useOf(node->inputs()[i]) << ", ";
        }
        stmt << ")";

        if (auto selfClass = self->type()->cast<ClassType>()) {
          deps_table_.add(selfClass);
          const Function& method = selfClass->getMethod(node->s(attr::name));
          TORCH_INTERNAL_ASSERT(
              method.qualname() ==
              QualifiedName(selfClass->name()->qualifiedName(), methodName));
        } else if (auto selfInterface = self->type()->cast<InterfaceType>()) {
          deps_table_.add(selfInterface);
        } else {
          TORCH_INTERNAL_ASSERT(
              false, "method call to unhandled type in serialization");
        }

      } break;
      case aten::_unwrap_optional: {
        printOpName(stmt, node->kind());
        stmt << "(";
        // we cannot recover the type of unwrap_optional(None),
        // using normal schema matching, so we route around this by rewriting
        // the call to unwrap_optional(annotated(Optional[T], None))
        if (node->input()->type()->isSubtypeOf(NoneType::get()) ||
            node->input()->mustBeNone()) {
          auto input_type = OptionalType::create(node->output()->type());
          stmt << "annotate(" << input_type->annotation_str(type_printer_)
               << ", " << useOf(node->input()) << ")";
        } else {
          stmt << useOf(node->input());
        }
        stmt << ")";
      } break;
      // unchecked_unwrap_optional is no longer generated by the compiler,
      // but may end up here if it was first loaded from a old model and
      // re-saved. On re-save we upgrade it to an unchecked_cast, which is an
      // equivalent op
      case prim::unchecked_unwrap_optional:
      case prim::unchecked_cast: {
        stmt << "unchecked_cast("
             << node->output()->type()->annotation_str(type_printer_) << ", "
             << useOf(node->input()) << ")";
      } break;
      case prim::isinstance: {
        stmt << "isinstance(" << useOf(node->input()) << ", ";
        const auto& types = node->tys(attr::types);
        if (types.size() == 1) {
          stmt << types.at(0)->annotation_str(type_printer_);
        } else {
          // check multiple things, e.g. (str, list, int)
          stmt << "(";
          bool first = true;
          for (const TypePtr& typ : types) {
            if (!first) {
              stmt << ", ";
            }
            stmt << typ->annotation_str(type_printer_);
            first = false;
          }
          stmt << ")";
        }
        stmt << ")";
      } break;
      case prim::tolist: {
        stmt << "annotate("
             << node->output()->type()->annotation_str(type_printer_) << ", ";
        stmt << useOf(node->input(0)) << ".tolist()"
             << ")";
      } break;
      case prim::EnumValue:
        // Note: This CAN NOT be printed as raw operator ops.prim.EnumValue
        // because its return type depends on type of enum and must be further
        // resolved, but ops.prim.EnumValue construction does not provide such
        // functionality.
        stmt << "(" << useOf(node->input()) << ").value";
        break;
      case prim::EnumName:
        stmt << "(" << useOf(node->input()) << ").name";
        break;
      default: {
        printOpName(stmt, node->kind());
        const FunctionSchema& schema = node->schema();
        stmt << "(";
        for (size_t i = 0; i < node->inputs().size(); ++i) {
          if (i > 0) {
            stmt << ", ";
          }
          auto v = useOf(node->inputs().at(i));
          // print the kwarg name if it is a kwarg only argument.
          if (i < schema.arguments().size()) {
            auto arg = schema.arguments().at(i);
            if (arg.kwarg_only()) {
              stmt << arg.name() << "=";
            }
          } else {
            // vararg functions like format can have extra arguments
            AT_ASSERT(schema.is_vararg());
          }
          stmt << *v;
        }
        stmt << ")";
      } break;
    }
  }

  TaggedStringStream& printBlock(Block* root, bool block_has_other_statements) {
    // pythons weird 'pass' syntax creates a bunch of places where we have to
    // check if this block would be empty. But not everything in a block is a
    // node. Sometimes if, loop, and return statements will follow this block
    // and block_has_other_statements == true.
    if (!block_has_other_statements &&
        root->nodes().begin() == root->nodes().end()) {
      indent();
      body_ << "pass\n";
    }
    for (auto* node : root->nodes()) {
      printNode(node, /*print_const=*/false);
    }
    return body_;
  }

  template <typename dtype>
  IValue createBroadList(dtype value, const int64_t& N) {
    c10::List<dtype> repeated;
    repeated.reserve(N);
    for (int i = 0; i < N; ++i) {
      repeated.push_back(value);
    }
    return repeated;
  }

  void printDefaultValue(
      const Argument& arg,
      TaggedStringStream& stmt,
      const IValue& value) {
    stmt << "=";
    // handle broadcasting lists
    if (arg.type()->kind() == ListType::Kind &&
        (value.isInt() || value.isDouble() || value.isBool())) {
      TORCH_INTERNAL_ASSERT(arg.N(), "expected broadcastinglist");
      if (value.isInt()) {
        printConstant(stmt, createBroadList<int64_t>(value.toInt(), *arg.N()));
      } else if (value.isBool()) {
        printConstant(stmt, createBroadList<bool>(value.toBool(), *arg.N()));
      } else if (value.isDouble()) {
        printConstant(
            stmt, createBroadList<double>(value.toDouble(), *arg.N()));
      }
    } else {
      printConstant(stmt, value);
    }
  }

  void printBody(Block* body) {
    // we always print constants at the top of the function, in the order
    // in which they are used.
    std::vector<Node*> constants;
    buildConstantList(body, constants);

    // current graph is used to de-dup names within a single graph
    scanBlock(body);
    {
      auto guard = WithIndented();
      // Print initial constant table (most are just inlined into their use,
      // but some like long strings do get emitted)
      for (Node* n : constants) {
        printNode(n, /*print_const=*/true);
      }
      // Print body
      printBlock(body, body->return_node()->inputs().size() > 0);
      printNode(body->return_node(), /*print_const=*/false);
    }
  }

 public:
  void printFunction(
      const Function& func,
      bool print_first_argument_type = true) {
    TORCH_INTERNAL_ASSERT(func.isGraphFunction());
    const FunctionSchema& schema = func.getSchema();
    Graph& graph = *func.graph();
    used_names_.clear(); // each graph can reuse local names

    WithSourceRange guard(&source_range_stack_, graph.param_node());

    indent();
    body_ << "def " << func.name() << "(";
    auto param_it = graph.inputs().begin();
    for (const Argument& arg : schema.arguments()) {
      registerClassDependencies(arg.type());
      std::string arg_name = genName(arg.name());
      if (param_it == graph.inputs().begin()) {
        // the first argument may omit its type when it is implied by context
        // the flag print_first_argument_type determines when to do this
        body_ << arg_name;
        if (print_first_argument_type) {
          body_ << ": " << arg.type()->annotation_str(type_printer_);
        }
      } else {
        body_ << ",\n    " << arg_name << ": "
              << arg.type()->annotation_str(type_printer_);
      }
      if (arg.default_value()) {
        printDefaultValue(arg, body_, *arg.default_value());
      }
      assignValue(*param_it++, arg_name);
    }

    const auto& returnType = schema.returns().at(0).type();
    body_ << ") -> " << returnType->annotation_str(type_printer_) << ":\n";
    registerClassDependencies(returnType);

    printBody(graph.block());
  }

  void printMethod(const Function& func) {
    printFunction(func, /*print_first_argument_type=*/false);
  }

  PythonPrintImpl(
      std::vector<at::IValue>& constant_table,
      PrintDepsTable& deps_table,
      c10::TypePrinter type_printer,
      bool enforce_importable)
      : body_(&source_range_stack_),
        constant_table_(constant_table),
        deps_table_(deps_table),
        type_printer_(std::move(type_printer)),
        enforce_importable_(enforce_importable) {}

  void printClass(const ClassTypePtr& classType) {
    // If any of the methods are not Graph funtions, this indicates that
    // this class is a custom-bound C++ class. Skip serialization
    // of this class, we will depend on the ClassType being defined
    // in the target process.
    for (auto& method : classType->methods()) {
      if (!method->isGraphFunction()) {
        return;
      }
    }

    bool is_module = classType->is_module();
    body_ << "class " << classType->name()->name();
    if (is_module) {
      body_ << "(Module)";
    }

    body_ << ":\n";
    {
      const auto guard = WithIndented();
      size_t numAttrs = classType->numAttributes();
      // For modules, we need to print special information about the module's
      // attributes and parameters.
      if (is_module) {
        std::vector<std::string> params;
        std::vector<std::string> buffers;
        // Populate the __parameters__ field. This tells the importer which
        // attributes are parameters.
        for (size_t i = 0; i < numAttrs; i++) {
          if (classType->is_parameter(i)) {
            params.push_back(classType->getAttributeName(i));
          }
          if (classType->is_buffer(i)) {
            buffers.push_back(classType->getAttributeName(i));
          }
        }
        indent();
        body_ << "__parameters__ = [";
        for (const auto& param : params) {
          body_ << "\"" << param << "\", ";
        }
        body_ << "]\n";

        indent();
        body_ << "__buffers__ = [";
        for (const auto& buffer : buffers) {
          body_ << "\"" << buffer << "\", ";
        }
        body_ << "]\n";
<<<<<<< HEAD
#endif
        auto forwardPreHooks = classType->getForwardPreHooks();
        if (forwardPreHooks.size() > 0) {
          indent();
          body_ << "__forward_pre_hooks__ = [";
          for (const auto& pre_hook : forwardPreHooks) {
            body_ << "\"" << pre_hook->name() << "\", ";
          }
          body_ << "]\n";
        }
        auto forwardHooks = classType->getForwardHooks();
        if (forwardHooks.size() > 0) {
          indent();
          body_ << "__forward_hooks__ = [";
          for (const auto& hook : forwardHooks) {
            body_ << "\"" << hook->name() << "\", ";
          }
          body_ << "]\n";
        }
=======
>>>>>>> a32f381d
      }

      for (size_t i = 0; i < numAttrs; i++) {
        const auto& name = classType->getAttributeName(i);
        const auto& type = classType->getAttribute(i);
        registerClassDependencies(type);

        indent();

        // Handling for when the attribute name is not a valid Python
        // identifier. This happens for, e.g. ModuleList.
        if (!isValidIdentifier(name)) {
          if (i == 0) {
            // Initialize the annotations dict if necessary.
            body_ << "__annotations__ = []\n";
            indent();
          }
          // Print out a direct manipulation of the annotations dict, like:
          //   __annotations__["0"] = SomeType
          body_ << "__annotations__["
                << "\"" << name
                << "\"] = " << type->annotation_str(type_printer_) << "\n";
        } else {
          // Otherwise: just emit a python 3 attribute annotation, like:
          //   foo : SomeType
          body_ << name << " : " << type->annotation_str(type_printer_) << "\n";
        }
      }

      size_t numConstants = classType->numConstants();
      for (size_t i = 0; i < numConstants; i++) {
        const auto& name = classType->getConstantName(i);
        IValue v = classType->getConstant(i);

        indent();
        body_ << name << " : "
              << "Final[" << v.type()->annotation_str(type_printer_) << "] = ";
        auto ss = std::make_shared<TaggedStringStream>(&source_range_stack_);
        printConstant(*ss, v);
        body_ << ss->str() << "\n";
      }

      // TODO fields
      for (auto& method : classType->methods()) {
        printFunction(*method);
      }
      std::set<std::string> already_printed;
      for (auto& hook : classType->getForwardHooks()) {
        if (already_printed.count(hook->name()) == 0) {
          already_printed.insert(hook->name());
          printFunction(*hook);
        }
      }
      for (auto& pre_hook : classType->getForwardPreHooks()) {
        if (already_printed.count(pre_hook->name()) == 0) {
          already_printed.insert(pre_hook->name());
          printFunction(*pre_hook);
        }
      }
    }
  }

  void printNamedType(const c10::NamedTypePtr& type) {
    if (auto functionType = type->cast<FunctionType>()) {
      printFunction(*functionType->function());
    } else if (auto classType = type->cast<ClassType>()) {
      printClass(classType);
    } else if (auto tupleType = type->cast<TupleType>()) {
      TORCH_INTERNAL_ASSERT(tupleType->schema());
      body_ << "class " << tupleType->name()->name();
      body_ << "(NamedTuple):\n";
      {
        const auto guard = WithIndented();
        for (const auto& attr : tupleType->schema()->arguments()) {
          TORCH_INTERNAL_ASSERT(attr.type());
          indent();
          body_ << attr.name() << " : "
                << attr.type()->annotation_str(type_printer_) << "\n";
        }
      }
    } else if (auto interfaceType = type->cast<InterfaceType>()) {
      body_ << "class " << interfaceType->name()->name();
      if (interfaceType->is_module()) {
        body_ << "(ModuleInterface):\n";
      } else {
        body_ << "(Interface):\n";
      }
      {
        auto guard = WithIndented();
        for (const FunctionSchema& method : interfaceType->methods()) {
          indent();
          body_ << "def " << method.name() << "(self";
          TORCH_INTERNAL_ASSERT(
              method.arguments().size() > 0 &&
              method.arguments().at(0).name() == "self");
          for (const Argument& arg :
               at::ArrayRef<Argument>(method.arguments()).slice(1)) {
            auto type = arg.type();
            registerClassDependencies(type);
            body_ << ", " << arg.name() << ": "
                  << type->annotation_str(type_printer_);
          }
          auto return_type = method.returns().at(0).type();
          registerClassDependencies(return_type);
          body_ << ") -> " << return_type->annotation_str(type_printer_)
                << ":\n";
          indent();
          body_ << "  pass\n";
        }
      }
    } else if (auto enumType = type->cast<EnumType>()) {
      body_ << "class " << enumType->qualifiedClassName().name() << "(Enum):\n";

      std::string value_wrapper = "";
      if (enumType->getValueType() == StringType::get()) {
        value_wrapper = "\"";
      }

      {
        auto guard = WithIndented();
        for (const auto& name_value : enumType->enumNamesValues()) {
          indent();
          body_ << name_value.first << " = " << value_wrapper
                << name_value.second << value_wrapper << "\n";
        }
      }
    } else {
      TORCH_INTERNAL_ASSERT(false, "Unhandled NamedType");
    }
  }

  ~PythonPrintImpl() = default;

  TaggedStringStream body_;
  // When printing this node, is it safe to write it inline (i.e. without
  // assigning a temporary variable
  std::unordered_set<Node*> output_inline_;

  // see [reordering of inlines]
  // used to track parts of an inline statement we already scanned
  // for splitting long lines, so that we do not revisit them causing n^2
  // behavior. stores the maximum offset into inputs that has already been
  // scanned for the node.
  std::unordered_map<Node*, int64_t> visited_split_inline_uses_;

  // what valid identifiers are in use for the current function
  std::unordered_set<std::string> used_names_;

  // constants are written to this table, and given then named CONSTANTS.cN
  // where N is the index into this table.
  std::vector<at::IValue>& constant_table_;

  // Any NamedTypes (classes, functions, NamedTuples) used are written to this
  // table.
  PrintDepsTable& deps_table_;

  // A function that, given a named type, returns us the correct string to print
  // for it.
  c10::TypePrinter type_printer_;

  // when we print this, should we error if the resulting output would
  // not be able to be reparsed?
  bool enforce_importable_;

  // The least version that supports all printed ops
  uint64_t min_version_ = 0;
};

PythonPrint::PythonPrint(
    std::vector<at::IValue>& constant_table,
    PrintDepsTable& deps_table,
    c10::TypePrinter type_printer,
    bool enforce_importable)
    : pImpl(std::make_shared<PythonPrintImpl>(
          constant_table,
          deps_table,
          std::move(type_printer),
          enforce_importable)) {}

void PythonPrint::printNamedType(const c10::NamedTypePtr& type) {
  pImpl->printNamedType(type);
}

void PythonPrint::printFunction(const Function& func) {
  pImpl->printFunction(func);
}

void PythonPrint::printMethod(const Function& func) {
  pImpl->printMethod(func);
}

std::string PythonPrint::str() const {
  return pImpl->body_.str();
}

const SourceRangeRecords& PythonPrint::ranges() const {
  return pImpl->body_.ranges();
}

uint64_t PythonPrint::minVersion() const {
  return pImpl->min_version_;
}

PythonPrint::~PythonPrint() = default;

} // namespace jit
} // namespace torch<|MERGE_RESOLUTION|>--- conflicted
+++ resolved
@@ -1346,8 +1346,7 @@
           body_ << "\"" << buffer << "\", ";
         }
         body_ << "]\n";
-<<<<<<< HEAD
-#endif
+#ifndef FBCODE_CAFFE2
         auto forwardPreHooks = classType->getForwardPreHooks();
         if (forwardPreHooks.size() > 0) {
           indent();
@@ -1357,6 +1356,7 @@
           }
           body_ << "]\n";
         }
+
         auto forwardHooks = classType->getForwardHooks();
         if (forwardHooks.size() > 0) {
           indent();
@@ -1365,9 +1365,8 @@
             body_ << "\"" << hook->name() << "\", ";
           }
           body_ << "]\n";
-        }
-=======
->>>>>>> a32f381d
+#endif
+        }
       }
 
       for (size_t i = 0; i < numAttrs; i++) {
