#include <torch/csrc/distributed/c10d/reducer.h>

#include <functional>

#include <c10/core/DeviceGuard.h>
#include <c10/core/StreamGuard.h>
#include <c10/util/Exception.h>
#include <torch/csrc/autograd/engine.h>
#include <torch/csrc/autograd/function_hook.h>
#include <torch/csrc/autograd/functions/accumulate_grad.h>
#include <torch/csrc/autograd/profiler.h>
#include <torch/csrc/autograd/utils/grad_layout_contract.h>
#include <torch/csrc/autograd/utils/lambda_post_hook.h>
#include <torch/csrc/distributed/c10d/comm.h>
#include <torch/csrc/utils/hash.h>
#include <torch/csrc/utils/memory.h>

namespace c10d {
namespace {

inline int64_t current_time_in_nanos() {
  return torch::autograd::profiler::getTime();
}

constexpr int kUnsetDivFactor = - 1;

} // namespace

Reducer::Reducer(
    std::vector<std::vector<torch::autograd::Variable>> replicas,
    std::vector<std::vector<size_t>> bucket_indices,
    std::shared_ptr<c10d::ProcessGroup> process_group,
    std::vector<std::vector<bool>> expect_sparse_gradients,
    int64_t bucket_bytes_cap,
    bool find_unused_parameters)
    : replicas_(std::move(replicas)),
      process_group_(std::move(process_group)),
      expect_sparse_gradients_(std::move(expect_sparse_gradients)),
      expect_autograd_hooks_(false),
      require_finalize_(false),
      next_bucket_(0),
      has_marked_unused_parameters_(false),
      find_unused_parameters_(find_unused_parameters),
      local_used_maps_reduced_(false),
      backward_stats_base_(0),
      has_rebuilt_bucket_(false),
      bucket_bytes_cap_(bucket_bytes_cap),
      divFactor_(kUnsetDivFactor),
      comm_hook_(nullptr) {
  C10_LOG_API_USAGE_ONCE("torch.distributed.ddp.reducer");
  TORCH_CHECK(replicas_.size() >= 1, "Expected at least one model replica.");
  TORCH_CHECK(replicas_[0].size() >= 1, "Expected at least one parameter.");

  // If `expect_sparse_gradients` is not specified, initialize it such that
  // we do not expect sparse gradients for any parameter.
  if (expect_sparse_gradients_.empty()) {
    expect_sparse_gradients_ = std::vector<std::vector<bool>>(
        replicas_.size(), std::vector<bool>(replicas_[0].size(), false));
  }
  TORCH_INTERNAL_ASSERT(expect_sparse_gradients_.size() == replicas_.size());

  // Corresponding params' layouts (strides) must match across
  // replicas within this process and across processes.
  // (see Note:  "Gradient Layout Contract" in initialize_buckets).
  verify_replicas_within_process();
  verify_replica0_across_processes();

  // Initialize variable bucketing.
  // This can be reinitialized later after capturing runtime information.
  std::unique_lock<std::mutex> lock(this->mutex_);
  initialize_buckets(std::move(bucket_indices));
  lock.unlock();

  // All variables are expected to have their `grad_fn` set to the gradient
  // accumulation function (since they are leafs in the autograd graph).
  // We store pointers to these functions such that we can check if they are
  // used in an autograd pass. If they are not, we know their grad tensors
  // can be marked as ready for reduction.
  {
    const auto replica_count = replicas_.size();
    grad_accumulators_.resize(replica_count);
    for (size_t replica_index = 0; replica_index < replica_count;
         replica_index++) {
      const auto variable_count = replicas_[replica_index].size();
      grad_accumulators_[replica_index].resize(variable_count);
      for (size_t variable_index = 0; variable_index < variable_count;
           variable_index++) {
        auto& variable = replicas_[replica_index][variable_index];
        const auto index = VariableIndex{
            .replica_index = replica_index,
            .variable_index = variable_index,
        };

        // The gradient accumulator function is lazily initialized once.
        // Therefore we can use its presence in the autograd graph as
        // evidence that the parameter has participated in an iteration.
        auto grad_accumulator =
            torch::autograd::impl::grad_accumulator(variable);

        using torch::distributed::autograd::ThreadLocalDistAutogradContext;
        // Hook to execute after the gradient accumulator has executed.
        hooks_.emplace_back(
            grad_accumulator->add_post_hook(
                torch::make_unique<torch::autograd::utils::LambdaPostHook>(
                    [=](const torch::autograd::variable_list& outputs,
                        const torch::autograd::variable_list& /* unused */) {
                      this->rpc_context_.set(
                          ThreadLocalDistAutogradContext::getContextPtr());
                      this->autograd_hook(index);
                      return outputs;
                    })),
            grad_accumulator);

        // Map raw function pointer to replica index and parameter index.
        // This is used later on when the autograd graph is traversed
        // to check for parameters for which no gradient is computed.
        func_[grad_accumulator.get()] = index;

        // The gradient accumulator is stored as weak_ptr in the autograd
        // metadata of the variable, so we have to keep it alive here for
        // the raw pointer to be valid.
        grad_accumulators_[replica_index][variable_index] =
            std::move(grad_accumulator);
      }
    }
  }

  // Initialize backward stats vector.
  {
    const auto replica_count = replicas_.size();
    backward_stats_.resize(replica_count);
    const auto variable_count = replicas_[0].size();
    std::for_each(
        backward_stats_.begin(),
        backward_stats_.end(),
        [=](std::vector<int64_t>& v) { v.resize(variable_count); });
  }

  // See Note [Skip allreducing local_used_maps_dev]
  if (find_unused_parameters_) {
    // Initialize locally used parameter maps
    {
      const auto replica_count = replicas_.size();
      const auto variable_count = replicas_[0].size();
      local_used_maps_.resize(replica_count);
      local_used_maps_dev_.resize(replica_count);

      for (size_t i = 0; i < replica_count; i++) {
        at::TensorOptions options;
        options = options.dtype(at::kInt);

        if (replicas_[i][0].is_cuda()) {
          at::DeviceGuard g(replicas_[i][0].device());
          local_used_maps_[i] = at::zeros(
              {static_cast<long>(variable_count)}, options.pinned_memory(true));
        } else {
          local_used_maps_[i] =
              at::zeros({static_cast<long>(variable_count)}, options);
        }

        // This tensor needs to be on the same device as replica because backend
        // such as NCCL may not support CPU tensors, and hence it might not work
        // if we always put it on CPU.
        options = options.device(replicas_[i][0].device());
        local_used_maps_dev_[i] =
            at::empty({static_cast<long>(variable_count)}, options);
      }
    }
  }
}

// Note [Skip allreducing local_used_maps_dev]
// ~~~~~~~~~~~~~~~~~~~~~~~~~~
// If find_unused_parameters_ is set to false, there is no need to allreduce
// local_used_maps_dev_, because all parameters will be reduced anyway.
// Therefore, we can avoid allocating memory for local_used_maps and
// local_used_maps_dev_ if find_unused_parameters_ is false.

// Note [DDP Communication Hook]
// ~~~~~~~~~~~~~~~~~~~~~~~~~~
// If DDP communication hook is not registered, the reducer reduces the buckets
// by just calling allreduce. If registered, it calls the hook and uses future
// work handle. If registered, reducer also skips dividing grads by world size.
// The reason for this is that the communication hook is expected to completely
// override how we perform communication and the user should have complete
// control over how the grads are handled.
//
// DDP communication hook is an enhancement that provides a hook which can be
// used to override how DDP communicates gradients across ranks, this can be
// used for algorithms like Gradient Compression/GossipGrad. This hook can be
// registered from Python API using `register_comm_hook`. `PythonCommHook`
// enables registering a Python hook and is a sub class of `CommHookInterface`.
// `CommHookInterface` can be used to implement CPP hooks in the future.

Reducer::~Reducer() noexcept(false) {
  // Remove all hooks on variables registered by this Reducer. This is necessary
  // to make DDP failure recoverable. Otherwise, multiple Reducer instances
  // (from recoveries) will add their hooks to the original model, and those
  // hooks will try to invoke methods on a deleted Reducer objects.
  for (auto& hook : hooks_) {
    auto& key = hook.first;
    auto& grad_accumulator = hook.second;
    TORCH_CHECK(
        grad_accumulator->del_post_hook(key),
        "Reducer attempts to delete a non-existing hook.");
  }
}

// Verifies replicas in this process treat the same number of params,
// all params require grad, and corresponding params across replicas
// have the same dtype/size/layout.
void Reducer::verify_replicas_within_process() {
  const auto replica_count = replicas_.size();
  for (size_t replica_index = 0; replica_index < replica_count;
       replica_index++) {
    const auto variable_count = replicas_[replica_index].size();
    TORCH_CHECK(
        replicas_[replica_index].size() == replicas_[0].size(),
        "Model replicas must have an equal number of parameters.");
    TORCH_CHECK(
        expect_sparse_gradients_[replica_index].size() ==
            expect_sparse_gradients_[0].size(),
        "Expected number of entries in expect_sparse_gradients ",
        "to be equal across replicas.");
    for (size_t variable_index = 0; variable_index < variable_count;
         variable_index++) {
      TORCH_CHECK(
          replicas_[replica_index][variable_index].requires_grad(),
          "Variables must require gradients (have `requires_grad` set).");
      TORCH_CHECK(
          replicas_[replica_index][variable_index].sizes() ==
              replicas_[0][variable_index].sizes(),
          "Variables across model replicas must have identical sizes.");
      TORCH_CHECK(
          replicas_[replica_index][variable_index].strides() ==
              replicas_[0][variable_index].strides(),
          "Variables across model replicas must have identical strides.");
      TORCH_CHECK(
          replicas_[replica_index][variable_index].dtype() ==
              replicas_[0][variable_index].dtype(),
          "Variables across model replicas must have identical dtype.");
      TORCH_CHECK(
          expect_sparse_gradients_[replica_index][variable_index] ==
              expect_sparse_gradients_[0][variable_index],
          "Expected the same variables across replicas to either both ",
          "or neither expect a sparse gradient.");
    }
  }
}

// Verifies corresponding params in replica 0 have the same sizes/strides
// across processes.
void Reducer::verify_replica0_across_processes() {
  size_t i = 0;
  for (const auto& t : replicas_[0]) {
    i += 2 * t.dim();
  }
  at::TensorOptions options;
  options = options.dtype(at::kLong);
  auto metadata = at::empty({static_cast<long>(i)}, options);

  // Technically, process 0 is the broadcast source, so only process 0 needs
  // to populate metadata.  But no harm keeping work aligned across processes.
  auto metadata_accessor = metadata.accessor<int64_t, 1>();
  i = 0;
  for (const auto& t : replicas_[0]) {
    for (const auto& sz : t.sizes()) {
      metadata_accessor[i++] = sz;
    }
    for (const auto& str : t.strides()) {
      metadata_accessor[i++] = str;
    }
  }

  auto metadata_dev = metadata.clone().to(replicas_[0][0].device());
  std::vector<at::Tensor> vec{metadata_dev};
  process_group_->broadcast(vec)->wait();

  // Technically, process 0 doesn't need to double-check metadata, because it
  // was the source.  But no harm keeping work aligned.
  auto control = at::empty({static_cast<long>(i)}, options);
  control.copy_(metadata_dev, /*non_blocking=*/false);
  auto control_accessor = control.accessor<int64_t, 1>();
  i = 0;
  for (size_t p = 0; p < replicas_[0].size(); p++) {
    const auto& t = replicas_[0][p];
    // I'd like to include which process we are in the message,
    // but ProcessGroup::getRank is not public!
    for (const auto& sz : t.sizes()) {
      TORCH_CHECK(
          sz == control_accessor[i++],
          "replicas[0][",
          p,
          "] in this process"
          " with sizes ",
          t.sizes(),
          " appears not to match sizes of the same param in process 0.");
    }
    for (const auto& str : t.strides()) {
      TORCH_CHECK(
          str == control_accessor[i++],
          "replicas[0][",
          p,
          "] in this process"
          " with strides ",
          t.strides(),
          " appears not to match strides of the same param in process 0.");
    }
  }
}

void Reducer::mark_variable_ready_dense(VariableIndex index) {
  const auto replica_index = index.replica_index;
  const auto variable_index = index.variable_index;
  const auto& bucket_index = variable_locators_[variable_index];
  auto& bucket = buckets_[bucket_index.bucket_index];
  auto& replica = bucket.replicas[replica_index];
  auto& variable = replica.variables[bucket_index.intra_bucket_index];
  const auto offset = replica.offsets[bucket_index.intra_bucket_index];
  const auto length = replica.lengths[bucket_index.intra_bucket_index];
  auto& bucket_view = replica.bucket_views[bucket_index.intra_bucket_index];

  runGradCallbackForVariable(variable, [&](auto& grad) {
    if (grad.defined()) {
<<<<<<< HEAD
      // Ensure that the gradient type matches the bucket type.
      TORCH_CHECK(
          grad.options().type_equal(bucket_view.options()),
          "Expected ",
          bucket_view.toString(),
          ", got ",
          grad.toString());
      // Assert that the grad tensor and the bucket don't share storage.
      // If they did, we could avoid the copy altogether.
      // The reason for not doing this is that existing code calls
      // `detach_` from `zero_grad`, which is incompatible with views.
      TORCH_INTERNAL_ASSERT(!grad.is_alias_of(bucket_view));
      TORCH_INTERNAL_ASSERT(grad.device() == bucket_view.device());
      TORCH_INTERNAL_ASSERT(grad.numel() == bucket_view.numel());
      // AccumulateGrad doesn't HAVE to obey the grad layout contract.
      // The penalty for disobedience is reduced performance, not numerical
      // death. Warnings here help diagnose poor DDP performance.
      if (grad.strides() != bucket_view.strides()) {
        TORCH_WARN_ONCE(
            "Grad strides do not match bucket view strides. "
            "This may indicate grad was not created according to the "
            "gradient layout contract, or that the param's strides "
            "changed since DDP was constructed.  This is not an error, "
            "but may impair performance.\n"
            "grad.sizes() = ",
            grad.sizes(),
            ", strides() = ",
            grad.strides(),
            "\n",
            "bucket_view.sizes() = ",
            bucket_view.sizes(),
            ", strides() = ",
            bucket_view.strides());
      }
      // See Note [DDP Communication Hook]
      if (comm_hook_ == nullptr) {
        // imitates wrapped_scalar_tensor in ATen/native/BinaryOps.cpp
        auto wrapped =
            c10::scalar_to_tensor(double(1.) / divFactor_);
        wrapped.unsafeGetTensorImpl()->set_wrapped_number(true);
        // Divides while copying into the bucket view.
        at::native::mul_out(bucket_view, grad, wrapped);
=======
      // Copy grad to bucket view buffer if grad and bucket_view are pointing
      // to different storages, and then let grad point to bucket_view
      // for saving memory and avoiding copies in subsquent iterations.
      // In most cases, the copy is needed only at first
      // iteration, there will be no copies in subsquent iterations.
      // In rare cases, if users explicitly set grad to be None after every
      // iteration, then it needs to copy grad to bucket_view in every
      // iteration.
      if (!grad.is_alias_of(bucket_view)) {
        // Ensure that the gradient type matches the bucket type.
        TORCH_CHECK(
            grad.options().type_equal(bucket_view.options()),
            "Expected ",
            bucket_view.toString(),
            ", got ",
            grad.toString());
        TORCH_INTERNAL_ASSERT(grad.device() == bucket_view.device());
        TORCH_INTERNAL_ASSERT(grad.numel() == bucket_view.numel());
        // AccumulateGrad doesn't HAVE to obey the grad layout contract.
        // The penalty for disobedience is reduced performance, not numerical
        // death. Warnings here help diagnose poor DDP performance.
        if (grad.strides() != bucket_view.strides()) {
          TORCH_WARN_ONCE(
              "Grad strides do not match bucket view strides. "
              "This may indicate grad was not created according to the "
              "gradient layout contract, or that the param's strides "
              "changed since DDP was constructed.  This is not an error, "
              "but may impair performance.\n"
              "grad.sizes() = ",
              grad.sizes(),
              ", strides() = ",
              grad.strides(),
              "\n",
              "bucket_view.sizes() = ",
              bucket_view.sizes(),
              ", strides() = ",
              bucket_view.strides());
        }
        // See Note [DDP Communication Hook]
        if (comm_hook_ == nullptr) {
          // imitates wrapped_scalar_tensor in ATen/native/BinaryOps.cpp
          auto wrapped =
              c10::scalar_to_tensor(double(1.) / process_group_->getSize());
          wrapped.unsafeGetTensorImpl()->set_wrapped_number(true);
          // Divides while copying into the bucket view.
          at::native::mul_out(bucket_view, grad, wrapped);
        } else {
          bucket_view.copy_(grad);
        }
        // Let grad point to bucket_view buffer.
        grad = bucket_view;
        // The grad is modified and need to be written back.
        return true;
>>>>>>> 35351ff4
      } else {
        // If grad and bucket view point to the same storage, no need to copy
        if (comm_hook_ == nullptr) {
          bucket_view.div_(process_group_->getSize());
        }
      }
    } else {
      bucket_view.zero_();
    }
    // The grad is not modified and doesn't need to be written back.
    return false;
  });
}

void Reducer::mark_variable_ready_sparse(VariableIndex index) {
  const auto replica_index = index.replica_index;
  const auto variable_index = index.variable_index;
  const auto& bucket_index = variable_locators_[variable_index];
  auto& bucket = buckets_[bucket_index.bucket_index];
  auto& replica = bucket.replicas[replica_index];
  auto& variable = replica.variables[bucket_index.intra_bucket_index];

  runGradCallbackForVariable(variable, [&](auto& grad) {
    TORCH_CHECK(grad.defined(), "Expected sparse gradient to be defined.");
    TORCH_CHECK(
        grad.options().layout() == c10::kSparse,
        "Expected variable to have sparse gradient.");

    // Sparse tensors cannot be grouped together with other sparse tensors
    // in a single reduction operation like we can for dense tensors.
    // Therefore, the `offsets` and `lengths` vectors in the bucket replica
    // struct are empty, and there is no pre-existing accumulation tensor.
    // Directly assign the sparse tensor to the `contents` field.
    replica.contents = grad;
    // See Note [DDP Communication Hook]
    if (comm_hook_ == nullptr) {
      replica.contents.div_(divFactor_);
    }
    // The grad is modified in place and needs to be written back.
    return true;
  });
}

std::vector<std::vector<at::Tensor>> Reducer::getBucketTensors() const {
 std::lock_guard<std::mutex> lock(mutex_);
 std::vector<std::vector<at::Tensor>> bucketTensors;
 for (const auto& bucket : buckets_) {
  std::vector<at::Tensor> tensors;
  tensors.reserve(bucket.replicas.size());
  for (const auto& rep : bucket.replicas) {
    tensors.push_back(rep.contents);
  }
  bucketTensors.push_back(std::move(tensors));
 }
 return bucketTensors;
}

bool Reducer::shouldRebuildBuckets() const {
  // if find_unused_parameters_, we do not rebuild buckets.
  return !find_unused_parameters_ && !has_rebuilt_bucket_;
}

void Reducer::setForwardPassWorkHandle(
    std::shared_ptr<c10d::ProcessGroup::Work> forwardPassWorkHandle,
    at::Tensor& tensor) {
  std::lock_guard<std::mutex> lock(mutex_);
  // If there was a previous handle, it should have already completed. This is
  // because we await this handle in the backward pass, and only reinstall in
  // the next forward pass.
  if (forwardPassWorkHandle_.workHandle) {
    TORCH_INTERNAL_ASSERT(forwardPassWorkHandle_.workHandle->isCompleted());
  }
  forwardPassWorkHandle_.workHandle = std::move(forwardPassWorkHandle);
  forwardPassWorkHandle_.resultTensor = tensor;
}

std::vector<at::Tensor> Reducer::getLocalUsedMapsOnDevice() const {
  std::lock_guard<std::mutex> lock(mutex_);
  return local_used_maps_dev_;
}

void Reducer::pushRebuiltParamsForAllIndices() {
  std::lock_guard<std::mutex> lock(mutex_);
  if (!shouldRebuildBuckets()) {
    return;
  }
  const auto replica_count = replicas_.size();
  for (size_t replica_index = 0; replica_index < replica_count;
       ++replica_index) {
    const auto variable_count = replicas_[replica_index].size();
    for (size_t variable_index = 0; variable_index < variable_count;
         ++variable_index) {
      const auto index = VariableIndex{
          .replica_index = replica_index,
          .variable_index = variable_index,
      };
      pushRebuiltParams(index);
    }
  }
}

void Reducer::pushRebuiltParams(const VariableIndex& index) {
  if (!has_rebuilt_bucket_ && !find_unused_parameters_ &&
      index.replica_index == 0) {
    rebuilt_params_.push_back(
        replicas_[index.replica_index][index.variable_index]);
    rebuilt_param_indices_.push_back(index.variable_index);
  }
}

// The function `autograd_hook` is called after the gradient for a
// model parameter has been accumulated into its gradient tensor.
// This function is only to be called from the autograd thread.
void Reducer::autograd_hook(VariableIndex index) {
  std::lock_guard<std::mutex> lock(this->mutex_);

  // See Note [Skip allreducing local_used_maps_dev]
  if (find_unused_parameters_) {
    // Since it gets here, this param has been used for this iteration. We want
    // to mark it in local_used_maps_. During no_sync session, the same var can
    // be set multiple times, which is OK as does not affect correctness. As
    // long as it is used once during no_sync session, it is marked as used.
    local_used_maps_[index.replica_index][index.variable_index] = 1;
  }

  // Ignore if we don't expect to be called.
  // This may be the case if the user wants to accumulate gradients
  // for number of iterations before reducing them.
  if (!expect_autograd_hooks_) {
    return;
  }

  // Rebuild bucket only if 1) it is the first time to rebuild bucket 2)
  // find_unused_parameters_ is false, currently it does not support when there
  // are unused parameters 3) this backward pass needs to run allreduce. Here,
  // we just dump tensors and their parameter indices into rebuilt_params_ and
  // rebuilt_param_indices_ based on gradient arriving order, and then at the
  // end of finalize_backward(), buckets will be rebuilt based on
  // rebuilt_params_ and rebuilt_param_indices_, and then will be broadcasted
  // and intialized. Also we only need to dump tensors and parameter indcies of
  // one replica.
  pushRebuiltParams(index);

  // If `find_unused_parameters_` is true there may be model parameters that
  // went unused when computing the model output, they won't be part of the
  // autograd graph, and won't receive gradients. These parameters are
  // discovered in the `prepare_for_backward` function and their indexes stored
  // in the `unused_parameters_` vector.
  if (!has_marked_unused_parameters_ && find_unused_parameters_) {
    has_marked_unused_parameters_ = true;
    for (const auto& unused_index : unused_parameters_) {
      mark_variable_ready(unused_index);
    }
  }

  // Finally mark variable for which this function was originally called.
  mark_variable_ready(index);
}

void Reducer::mark_variable_ready(VariableIndex index) {
  const auto replica_index = index.replica_index;
  const auto variable_index = index.variable_index;
  TORCH_CHECK(replica_index < replicas_.size(), "Out of range replica index.");
  TORCH_CHECK(
      variable_index < variable_locators_.size(),
      "Out of range variable index.");
  backward_stats_[replica_index][variable_index] =
      current_time_in_nanos() - backward_stats_base_;

  // Any time we mark a variable ready (be it in line due to unused parameters,
  // or via an autograd hook), we require a call to the finalize function. If
  // this doesn't happen before the next iteration (or call to
  // `prepare_for_backwards`), we know something is wrong.
  require_finalize_ = true;

  const auto& bucket_index = variable_locators_[variable_index];
  auto& bucket = buckets_[bucket_index.bucket_index];
  auto& replica = bucket.replicas[replica_index];

  // Something is wrong if all variables contained in this bucket replica have
  // already been marked as ready.
  if (replica.pending == 0) {
    const auto common_error = c10::str(
        "Expected to mark a variable ready only once. ",
        "",
        "This error is caused by one of the following reasons: ",
        "1) Use of a module parameter outside the `forward` function. ",
        "Please make sure model parameters are not shared across multiple ",
        "concurrent forward-backward passes",
        "2) Reused parameters in multiple reentrant backward passes. For ",
        "example, if you use multiple `checkpoint` functions to wrap the ",
        "same part of your model, it would result in the same set of ",
        "parameters been used by different reentrant backward passes ",
        "multiple times, and hence marking a variable ready multiple times. ",
        "DDP does not support such use cases yet.");
    TORCH_CHECK(
        has_marked_unused_parameters_,
        common_error,
        "3) Incorrect unused parameter detection. The return value of the ",
        "`forward` function is inspected by the distributed data parallel ",
        "wrapper to figure out if any of the module's parameters went ",
        "unused. For unused parameters, DDP would not expect gradients from ",
        "then. However, if an unused parameter becomes part of the autograd ",
        "graph at a later point in time (e.g., in a reentrant backward when ",
        "using `checkpoint`), the gradient will show up unexpectedly. If all ",
        "parameters in the model participate in the backward pass, you can ",
        "disable unused parameter detection by passing the keyword argument ",
        "`find_unused_parameters=False` to ",
        "`torch.nn.parallel.DistributedDataParallel`.");
    TORCH_CHECK(!has_marked_unused_parameters_, common_error);
  }

  // If it was scheduled, wait on allreduce in forward pass that tells us
  // division factor based on no. of currently participating processes.
  if (divFactor_ == kUnsetDivFactor) {
    divFactor_ = process_group_->getSize();
    auto& workHandle = forwardPassWorkHandle_.workHandle;
    if (workHandle) {
      workHandle->wait();
      at::Tensor& res = forwardPassWorkHandle_.resultTensor;
      divFactor_ = res.item().to<int>();
    }
  }

  if (bucket.expect_sparse_gradient) {
    mark_variable_ready_sparse(index);
  } else {
    mark_variable_ready_dense(index);
  }

  // TODO(@pietern): Make this work for both CPU/CUDA tensors.
  // When using CPU tensors we don't need to do this.
  // // Record event so that we can wait for all of them.
  // auto& event = replica.events[bucket_index.intra_bucket_index];
  // event.record();

  // Check if this was the final gradient for this bucket.
  if (--replica.pending == 0) {
    // Kick off reduction if all replicas for this bucket are ready.
    if (--bucket.pending == 0) {
      mark_bucket_ready(bucket_index.bucket_index);
    }
  }

  // Run finalizer function and kick off reduction for local_used_maps once the
  // final bucket was marked ready.
  if (next_bucket_ == buckets_.size()) {
    // See Note [Skip allreducing local_used_maps_dev]
    if (find_unused_parameters_) {
      // H2D from local_used_maps_ to local_used_maps_dev_
      for (size_t i = 0; i < local_used_maps_.size(); i++) {
        // We do async H2D to avoid the blocking overhead. The async copy and
        // allreduce respect the current stream, so will be sequenced correctly.
        local_used_maps_dev_[i].copy_(local_used_maps_[i], true);
      }
      local_used_work_ = process_group_->allreduce(local_used_maps_dev_);
    }

    // The autograd engine uses the default stream when running callbacks, so we
    // pass in the current CUDA stream in case it is not the default.
    c10::DeviceType deviceType = replica.contents.device().type();
    const c10::impl::VirtualGuardImpl guard =
        c10::impl::VirtualGuardImpl{deviceType};
    const c10::Stream currentStream =
        guard.getStream(replica.contents.device());
    torch::autograd::Engine::get_default_engine().queue_callback([=] {
      std::lock_guard<std::mutex> lock(this->mutex_);
      // Run callback with the current stream
      c10::OptionalStreamGuard currentStreamGuard{currentStream};
      this->finalize_backward();
<<<<<<< HEAD
      lock.unlock();
      // We rebuild buckets only if this is the first time to rebuild. Future
      // calls will return an empty vector of bucket indices. Unlock since both
      // rebuildBuckets() and initialize_bucket_indices() grab the lock.
      auto rebuilt_bucket_indices = rebuildBuckets();
      if (rebuilt_bucket_indices.size() > 0) {
        initialize_buckets(std::move(rebuilt_bucket_indices));
      }
=======
>>>>>>> 35351ff4
    });
  }
}

// Called when the bucket at the specified index is ready to be reduced.
void Reducer::mark_bucket_ready(size_t bucket_index) {
  TORCH_INTERNAL_ASSERT(bucket_index >= next_bucket_);

  // Buckets are reduced in sequence. Ignore this bucket if
  // it's not its turn to be reduced.
  if (bucket_index > next_bucket_) {
    return;
  }

  // Keep going, until we either:
  // - have kicked off reduction for all buckets, or
  // - found a bucket that's not yet ready for reduction.
  for (; next_bucket_ < buckets_.size() && buckets_[next_bucket_].pending == 0;
       next_bucket_++) {
    auto& bucket = buckets_[next_bucket_];
    std::vector<at::Tensor> tensors;
    tensors.reserve(bucket.replicas.size());
    for (const auto& replica : bucket.replicas) {
      // TODO(@pietern): Ensure proper synchronization with the CUDA events
      // that recorded copies into this contents tensor. If these copies are
      // executed on non-default streams, the current stream for the device
      // that holds the contents tensor must wait on these events.
      //
      // As long as autograd uses the default stream for every device,
      // these operations are implicitly sequenced, and we don't need to
      // do any extra synchronization here.
      //
      tensors.push_back(replica.contents);
    }
    // See Note [DDP Communication Hook]
    // TODO(@sinannasir): merge `work` and `future_work`. Related to GH Issue
    // #41266.
    if (comm_hook_ == nullptr) {
      bucket.work = process_group_->allreduce(tensors);
    } else {
      bucket.future_work = comm_hook_->runHook(GradBucket(tensors));
    }
  }
}

void Reducer::initialize_buckets(
    std::vector<std::vector<size_t>> bucket_indices) {
  // If initialize_buckets is called inside DDP constructor, then
  // it does not matter rpc context ptr is nullptr or not, as grad
  // will not be mutated.
  // If initialize_buckets is called during training loop, e.g, inside
  // rebuild_buckets(), since grad could be mutated and be pointed to
  // bucket_view, then it needs to check rpc context ptr is nullptr or not,
  // If rpc context ptr is nullptr, mutate variable.grad(); otherwise,
  // mutate grad in rpc context.
  using torch::distributed::autograd::ThreadLocalDistAutogradContext;
  this->rpc_context_.set(ThreadLocalDistAutogradContext::getContextPtr());

  // This shouldn't be called if we're expecting autograd hooks to fire.
  TORCH_CHECK(
      !expect_autograd_hooks_,
      "`initialize_buckets` must NOT be called during autograd execution.");

  // Clear current bucket assignment.
  buckets_.clear();
  variable_locators_.clear();

  // Ensure we have a bucket index for every variable.
  variable_locators_.resize(replicas_[0].size());

  // Iterate over buckets.
  const auto bucket_count = bucket_indices.size();
  const auto replica_count = replicas_.size();
  buckets_.reserve(bucket_count);
  for (size_t bucket_index = 0; bucket_index < bucket_count; bucket_index++) {
    Bucket bucket;

    // TODO(@pietern): Validate indices.
    // Must be non-empty, unique, and unique across buckets.
    TORCH_CHECK(
        bucket_indices[bucket_index].size() > 0, "Empty bucket specified.");

    // Variables that expect sparse gradients must have their own bucket.
    if (bucket_indices[bucket_index].size() == 1) {
      const auto variable_index = bucket_indices[bucket_index].front();
      bucket.expect_sparse_gradient =
          expect_sparse_gradients_[0][variable_index];
    } else {
      for (const auto variable_index : bucket_indices[bucket_index]) {
        TORCH_CHECK(
            !expect_sparse_gradients_[0][variable_index],
            "Buckets with more than one variable cannot include variables ",
            "that expect a sparse gradient.");
      }
    }

    // Iterate over model replicas.
    for (size_t replica_index = 0; replica_index < replica_count;
         replica_index++) {
      BucketReplica replica;

      if (bucket.expect_sparse_gradient) {
        const auto variable_index = bucket_indices[bucket_index].front();
        const auto& variable = replicas_[replica_index][variable_index];
        TORCH_INTERNAL_ASSERT(bucket_indices[bucket_index].size() == 1);
        replica.variables = {variable};
      } else {
        at::TensorOptions options;
        size_t offset = 0;

        // Iterate over bucket variables.
        for (const auto variable_index : bucket_indices[bucket_index]) {
          TORCH_CHECK(
              variable_index < replicas_[replica_index].size(),
              "Out of range variable index specified.");
          const auto& variable = replicas_[replica_index][variable_index];
          if (!options.has_device()) {
            options = options.device(variable.device());
          } else {
            TORCH_CHECK(
                variable.device() == options.device(),
                "All parameters in a bucket must be ",
                "placed on the same device.");
          }
          if (!options.has_dtype()) {
            options = options.dtype(variable.dtype());
          } else {
            TORCH_CHECK(
                variable.dtype() == options.dtype(),
                "All parameters in a bucket must have the same dtype.");
          }
          const auto length = variable.numel();
          replica.variables.push_back(variable);
          replica.offsets.push_back(offset);
          replica.lengths.push_back(length);
          offset += length;
        }

        // Allocate bucket contents tensor.
        replica.contents = at::empty({static_cast<long>(offset)}, options);
        // Note:  "Gradient Layout Contract"
        //
        // Here, create views into the contents tensor for each variable's grad.
        // Views serve as entry points to copy_ each grad's data in/out of the
        // flat contents tensor.
        //
        // Gradients may have dense memory but non-row-major-contiguous strides
        // (e.g. channels_last or channels_last_3d). For coalesced accesses
        // during copy_s, it's beneficial for each view's layout to match its
        // grad's layout.
        //
        // Specifically, we expect torch/csrc/autograd/AccumulateGrad.h produces
        // grads that obey there "Gradient Layout Contract":
        //   (1) if variable.is_non_overlapping_and_dense(), the stashed grad's
        //       strides match variable.
        //   (2) else, stashed grad is rowmajor contiguous.
        // and create views to match.
        //
        // If AccumulateGrad breaks the contract, and produces a grad with an
        // unexpected layout, performance will degrade due to poor memory access
        // patterns when copy_ing grad data in and out of its bucket view.
        // However, numerics remain correct, because the bucket view is the same
        // on either end of the raw allreduce.  bucket_view.copy(grad) tranposes
        // (+ densifies) to the bucket view's layout, the data is allreduced,
        // then grad.copy_(bucket_view) transposes it back to grad's layout.
        //
        // The only way the numerics can go haywire is if the bucket views
        // themselves have different layouts across processes (or replicas).
        // Bucket views' sizes and strides are set based on param layouts, using
        // the same logic that (we expect) AccumulateGrad uses for their grads.
        // Therefore, the only way a bucket view could have different layouts in
        // different processes is if its param has a different layout in
        // different processes. We can check that param layouts match across
        // processes and replicas in Reducer's constructor by allreducing some
        // metadata.  Checking just once won't catch if someone messes with
        // param layouts over time, but not messing with params after DDP
        // construction is already a documented constraint.
        initialize_bucket_views(replica, replica.contents, true);
      }

      // Add bucket replica to enclosing bucket.
      bucket.replicas.push_back(std::move(replica));
    }

    // Map participating variables to this bucket.
    // This is identical across replicas so we only need to do this once.
    size_t intra_bucket_index = 0;
    for (const auto variable_index : bucket_indices[bucket_index]) {
      TORCH_CHECK(
          variable_index < variable_locators_.size(),
          "Out of range variable index specified.");
      variable_locators_[variable_index] = VariableLocator{
          .bucket_index = bucket_index,
          .intra_bucket_index = intra_bucket_index++,
      };
    }
    bucket.variable_indices = std::move(bucket_indices[bucket_index]);

    buckets_.push_back(std::move(bucket));
  }
}

// (see Note:  "Gradient Layout Contract" in initialize_buckets).
void Reducer::initialize_bucket_views(
    Reducer::BucketReplica& replica,
    at::Tensor& contents,
    bool copy_to_bucket_view) {
  for (size_t i = 0; i < replica.variables.size(); i++) {
    auto& v = replica.variables[i];
    const auto offset = replica.offsets[i];
    const auto length = replica.lengths[i];
    at::Tensor bucket_view;
    if (v.is_non_overlapping_and_dense()) {
      // If the param's memory is dense, match its layout, anticipating
      // the autograd engine (AccumulateGrad) will also create gradients
      // matching its layout.
      bucket_view = contents.as_strided(v.sizes(), v.strides(), offset);
    } else {
      // Fall back to a C-style contiguous view, again anticipating
      // AccumulateGrad will do the same when stashing grads for non-dense
      // params.
      bucket_view = contents.narrow(0, offset, length).view(v.sizes());
    }
    replica.bucket_views.push_back(bucket_view);
    // There are three cases to handle:
    // 1. initialize_bucket_views could be called inside communication hook,
    // bucket_view has the updated results in new tensor, just let grad point to
    // bucket_view, copy_to_bucket_view is false in this case.
    // 2. initialize_bucket_views could be called inside initialize_buckets when
    // rebuild_buckets, if grad has already been defined/calculated in previous
    // iteration, old grad needs to be copied into new bucket_view
    // and let grad point to the new bucket_view,
    // copy_to_bucket_view is true in this case.
    // 3. initialize_bucket_views could be called inside initialize_buckets
    // during construction. copy_to_bucket_view is true in this case. But mostly
    // grads are not defined during construction time, when grad is not defined,
    // do not let grad point to bucket_view, because grads should be kept as
    // being undefined for globally unused parameters.
    runGradCallbackForVariable(v, [&](auto& grad) {
      if (grad.defined() && !grad.is_alias_of(bucket_view)) {
        if (copy_to_bucket_view) {
          bucket_view.copy_(grad);
        }
        grad = bucket_view;
        // The grad is modefied and needs to be written back.
        return true;
      }
      // The grad is not modified and does not need to be written back.
      return false;
    });
  }
}

void Reducer::prepare_forward() {
  std::lock_guard<std::mutex> lock(mutex_);
  rebuild_buckets();
}

// Traverse the autograd graph starting at the specified output.
// All parameters for which we have a pointer to their gradient accumulation
// functions, but don't show up in the autograd graph will be marked ready for
// for reduction as soon as the first autograd hook is called. This is not
// done immediately because the model output may be ignored, and we only
// want to start performing reductions on `torch.autograd.backward()`.
void Reducer::prepare_for_backward(
    const std::vector<torch::autograd::Variable>& outputs) {
  std::lock_guard<std::mutex> lock(mutex_);
  std::unordered_set<torch::autograd::Node*> seen;
  std::vector<torch::autograd::Node*> queue;

  // Check that any prior reduction has finished.
  // The variable `require_finalize_` is true until all gradients
  // have been computed and reduction of all buckets has been kicked off.
  if (require_finalize_) {
    TORCH_CHECK(
        false,
        "Expected to have finished reduction in the prior iteration before ",
        "starting a new one. ",
        "",
        "This error indicates that your module has parameters that were ",
        "not used in producing loss. ",
        "",
        "You can enable unused parameter detection by (1) passing the keyword "
        "argument `find_unused_parameters=True` to ",
        "`torch.nn.parallel.DistributedDataParallel`; (2) making sure all ",
        "`forward` function outputs participate in calculating loss. "
        "",
        "If you already have done the above two steps, then the distributed ",
        "data parallel module wasn't able to locate the output tensors in the ",
        "return value of your module's `forward` function. ",
        "Please include the loss function and the structure of the return ",
        "value of `forward` of your module when reporting this issue (e.g. ",
        "list, dict, iterable).");
  }

  // Reset accounting.
  expect_autograd_hooks_ = true;
  next_bucket_ = 0;
  backward_stats_base_ = current_time_in_nanos();
  for (auto& bucket : buckets_) {
    for (auto& replica : bucket.replicas) {
      replica.pending = replica.variables.size();
    }
    bucket.pending = bucket.replicas.size();
  }

  // Reset unused parameter accounting.
  has_marked_unused_parameters_ = false;
  unused_parameters_.clear();

  // If find_unused_parameters_ is false, we assume that autograd hooks for ALL
  // variables will be called, and we don't have to search the autograd graph
  // for presence of these hooks.
  if (!find_unused_parameters_) {
    return;
  }

  // Seed queue with the grad functions of all outputs.
  for (const auto& output : outputs) {
    const auto& grad_fn = output.grad_fn();
    if (grad_fn) {
      queue.push_back(grad_fn.get());
    }
  }

  // Traverse the autograd graph starting at the specified output.
  while (!queue.empty()) {
    auto fn = queue.back();
    queue.pop_back();
    for (const auto& edge : fn->next_edges()) {
      if (auto next_ptr = edge.function.get()) {
        const bool was_inserted = seen.insert(next_ptr).second;
        if (was_inserted) {
          queue.push_back(next_ptr);
        }
      }
    }
  }

  // Find accumulator functions that don't show up in this graph.
  for (const auto& it : func_) {
    // If the accumulator function is present in the graph, we know
    // a gradient will be computed for the corresponding parameter.
    if (seen.count(it.first) > 0) {
      continue;
    }

    unused_parameters_.push_back(it.second);
  }
}

// A bucket with one or more dense tensors needs to be unflattened.
void Reducer::finalize_bucket_dense(Bucket& bucket) {
  for (size_t replica_index = 0; replica_index < bucket.replicas.size();
       replica_index++) {
    auto& replica = bucket.replicas[replica_index];
    for (size_t intra_bucket_index = 0;
         intra_bucket_index < replica.variables.size();
         intra_bucket_index++) {
      auto& variable = replica.variables[intra_bucket_index];
      const auto offset = replica.offsets[intra_bucket_index];
      const auto length = replica.lengths[intra_bucket_index];

      bool global_unused = false;
      // See Note [Skip allreducing local_used_maps_dev]
      if (find_unused_parameters_) {
        // Determine if this param has been used globally or not.
        //
        // If the variable was used locally, it is also used globally and then
        // we don't need to wait for the reduction. Otherwise we lazily wait for
        // the reduction to complete, only when we see a variable that was
        // unused locally. Then we end up delaying the synchronization point
        // that local_used_work_->wait() implies. If we don't have any unused
        // parameters at all, we can skip waiting for the work to complete
        // altogether, and cause negligible performance overhead for models
        // where all parameters are used. Such lazily waiting means minimizing
        // performance impact for the big majority of models where all
        // parameters are always used. Then we only pay the overhead cost if
        // there is indeed a parameter that is locally unused, because we need
        // to check if it's also globally unused.
        size_t variable_index = bucket.variable_indices[intra_bucket_index];
        // Note: global_unused might not be global yet. As we lazily wait for
        // the reduction to complete, it becomes really global only if we get to
        // the point as below where we wait for the reduction work, make D2H
        // copy, and update global_unused with the real global consensus, i.e.
        // local_used_maps_reduced_ is true.
        global_unused =
            local_used_maps_[replica_index][variable_index].item<int>() == 0;
        if (global_unused && !local_used_maps_reduced_) {
          // Wait for local_used_maps reduction to complete.
          local_used_work_->wait();
          // D2H from local_used_maps_dev_ to local_used_maps_
          for (size_t i = 0; i < local_used_maps_.size(); i++) {
            local_used_maps_[i].copy_(local_used_maps_dev_[i]);
          }
          global_unused =
              local_used_maps_[replica_index][variable_index].item<int>() == 0;
          local_used_maps_reduced_ = true;
        }
      }

      const auto& bucket_view = replica.bucket_views[intra_bucket_index];
      runGradCallbackForVariable(variable, [&](auto& grad) {
        // If a parameter is globally unused, we keep its grad untouched.
        if (!global_unused) {
          // If grad is globally used but locally unused, let grad point to
          // bucket_view
          if (!grad.defined()) {
            grad = bucket_view;
          } else {
            TORCH_INTERNAL_ASSERT(
                grad.is_alias_of(bucket_view),
                "Grad should have been pointed to bucket_view if grad is defined");
          }
          // The grad is modified and needs to be written back.
          return true;
        }
        // The grad is not modified.
        return false;
      });
    }
  }
}

void Reducer::finalize_backward() {
  // No longer expect autograd hooks to fire after this function returns.
  TORCH_INTERNAL_ASSERT(expect_autograd_hooks_);
  expect_autograd_hooks_ = false;

  // No longer require call to finalize after this function returns.
  TORCH_INTERNAL_ASSERT(require_finalize_);
  require_finalize_ = false;

  // Unset allreduce division factor, as it may change in next backwards pass
  // when running with DDP join mode.
  divFactor_ = kUnsetDivFactor;

  // Check that all buckets were completed and had their work kicked off.
  TORCH_INTERNAL_ASSERT(next_bucket_ == buckets_.size());

  // Wait for asynchronous reduction to complete and unflatten contents.
  for (auto& bucket : buckets_) {
    // See Note [DDP Communication Hook]
    if (comm_hook_ == nullptr) {
      TORCH_INTERNAL_ASSERT(
          bucket.work,
          "Expected bucket.work not to be null. "
          "This may indicate that allreduce hooks were not properly installed.");
      bucket.work->wait();
    } else {
      TORCH_INTERNAL_ASSERT(
          bucket.future_work,
          "Expected bucket.future_work not to be null. "
          "This may indicate that communication hook was not properly installed.");
      bucket.future_work->wait();

      auto future_result =
          comm_hook_->processFuture(bucket.future_work->value());

      for (size_t i = 0; i < future_result.size(); i++) {
        if (bucket.expect_sparse_gradient) {
          bucket.replicas[i].contents.copy_(future_result[i]);
        } else {
          // Reinitialize bucket_views with the future_result by following
          // the same logic in `inititalize_buckets`.
          bucket.replicas[i].bucket_views.clear();
          initialize_bucket_views(bucket.replicas[i], future_result[i], false);
        }
      }
    }
    if (!bucket.expect_sparse_gradient) {
      // We don't need to finalize the sparse bucket since the sparse grad and
      // the bucket essentially point to the same storage. As a result, once
      // the allreduce is done, the sparse grads are automatically updated.
      finalize_bucket_dense(bucket);
    }
  }

  // See Note [Skip allreducing local_used_maps_dev]
  if (find_unused_parameters_) {
    // Reset unused parameter accounting.
    for (auto& local_used : local_used_maps_) {
      local_used.fill_(0);
    }
    // Due to the lazy wait, it is possible that reduction of the current
    // iteration is still going when the one for next iteration gets kicked off.
    // For such case, we want to wait explicitly to make sure the reduction does
    // complete before kicking off next one. Otherwise the previous one may
    // interfere, write to the device-side memory and clobber the content of
    // local_unused_maps_dev_.
    if (!local_used_maps_reduced_) {
      local_used_work_->wait();
    }
    local_used_maps_reduced_ = false;
  }
}

void Reducer::runGradCallbackForVariable(
    torch::autograd::Variable& variable,
    GradCallback&& cb) {
  auto context_ptr = rpc_context_.context_ptr.load();
  if (context_ptr == nullptr) {
    cb(variable.mutable_grad());
  } else {
    // Under distributed autograd
    context_ptr->runGradCallbackForVariable(variable, std::move(cb));
  }
}

void Reducer::RpcContext::set(ContextPtr&& new_context_ptr) {
  // We should set 'new_context_ptr' even if it's nullptr. That means the
  // reducer is under a local backward run.
  const auto new_context_raw_ptr = new_context_ptr.get();
  if (context_ptr.exchange(new_context_raw_ptr) != new_context_raw_ptr) {
    // Set the shared ptr to the context only if it's set first time.
    // All call sites should use the same context ptr.
    // Use an atomic to avoid data race from multiple threads.
    context_ptr_holder = std::move(new_context_ptr);
  }
}

void Reducer::sync_bucket_indices(
    std::vector<std::vector<size_t>>& bucket_indices) {
  auto num_buckets = bucket_indices.size();
  std::vector<size_t> bucket_sizes;
  bucket_sizes.reserve(num_buckets);
  int64_t total_size = 0;
  for (size_t i = 0; i < num_buckets; i++) {
    auto bucket_size = bucket_indices.at(i).size();
    bucket_sizes.push_back(bucket_size);
    total_size += bucket_size;
  }

  at::TensorOptions options;
  options = options.dtype(at::kInt);
  options = options.device(replicas_[0][0].device());

  // Group indices and num_bucket together into indices_tensor
  // Broadcast this tensor first, as its size is equal among all processes
  auto indices_tensor = at::empty({total_size + 1}, at::kInt);
  auto indices_accessor = indices_tensor.accessor<int, 1>();
  auto indices_accessor_Index = 0;
  for (size_t i = 0; i < num_buckets; i++) {
    const auto& bucket_size = bucket_indices.at(i).size();
    for (size_t j = 0; j < bucket_size; j++) {
      indices_accessor[indices_accessor_Index++] = bucket_indices[i][j];
    }
  }
  indices_accessor[indices_accessor_Index] = num_buckets;

  // Copy CPU tensor to device tensor, as the process_group_ could be NCCL and
  // it can only broadcast device tensors.
  auto indices_tensor_device = at::empty({total_size + 1}, options);
  indices_tensor_device.copy_(indices_tensor, /*non_blocking=*/true);
  std::vector<at::Tensor> indices_tensor_list = {indices_tensor_device};
  process_group_->broadcast(indices_tensor_list)->wait();
  indices_tensor.copy_(indices_tensor_list.front(), /*non_blocking=*/false);

  // Update num_buckets after receiving it from rank 0
  num_buckets = indices_accessor[indices_accessor_Index];

  // Broadcast bucket_sizes
  auto bucket_sizes_tensor = at::empty({(int64_t)num_buckets}, at::kInt);
  auto bucket_sizes_accessor = bucket_sizes_tensor.accessor<int, 1>();
  for (size_t i = 0; i < num_buckets; i++) {
    // For rank != 0, it is possible that local num buckets bucket_sizes.size()
    // is smaller than broadcasted num_buckets
    bucket_sizes_accessor[i] =
        bucket_sizes.at(std::min(i, (bucket_sizes.size() - 1)));
  }
  auto bucket_sizes_tensor_device = at::empty({(int64_t)num_buckets}, options);
  bucket_sizes_tensor_device.copy_(bucket_sizes_tensor, /*non_blocking=*/true);
  std::vector<at::Tensor> bucket_sizes_tensor_list = {
      bucket_sizes_tensor_device};
  process_group_->broadcast(bucket_sizes_tensor_list)->wait();
  bucket_sizes_tensor.copy_(
      bucket_sizes_tensor_list.front(), /*non_blocking=*/false);

  // Clear bucket_indices first, and then update bucket_indices using received
  // num_buckets, bucket_sizes_tensor and indices_tensor from rank 0
  bucket_indices.clear();
  bucket_indices.reserve(num_buckets);
  indices_accessor_Index = 0;
  for (size_t i = 0; i < num_buckets; i++) {
    const auto& bucket_size = bucket_sizes_accessor[i];
    std::vector<size_t> bucket;
    bucket.reserve(bucket_size);
    for (size_t j = 0; j < bucket_size; j++) {
      bucket.push_back(indices_accessor[indices_accessor_Index++]);
    }
    bucket_indices.emplace_back(std::move(bucket));
  }
}

<<<<<<< HEAD
std::vector<std::vector<size_t>> Reducer::rebuildBuckets() {
  std::lock_guard<std::mutex> lock(mutex_);
  if(!shouldRebuildBuckets()) {
    return {};
  }
  TORCH_INTERNAL_ASSERT(!rebuilt_params_.empty(), "No rebuilt parameters.");
  TORCH_INTERNAL_ASSERT(
      !has_rebuilt_bucket_, "Expected to rebuild buckets at most once.");
=======
void Reducer::rebuild_buckets() {
  if (rebuilt_params_.empty()) {
    return;
  }

>>>>>>> 35351ff4
  TORCH_INTERNAL_ASSERT(
      rebuilt_params_.size() == rebuilt_param_indices_.size(),
      c10::str(
          "rebuilt parameter tensors size is not same as rebuilt parameter indices size: ",
          rebuilt_params_.size(),
          " versus ",
          rebuilt_param_indices_.size()));
  TORCH_INTERNAL_ASSERT(
      replicas_[0].size() == rebuilt_param_indices_.size(),
      c10::str(
          "rebuilt parameter indices size is not same as original model parameters size.",
          replicas_[0].size(),
          " versus ",
          rebuilt_param_indices_.size()));
  std::vector<std::vector<size_t>> rebuilt_bucket_indices;
  std::vector<size_t> bucket_size_limits;
  bucket_size_limits.push_back(kDefaultFirstBucketBytes);
  bucket_size_limits.push_back(bucket_bytes_cap_);
  rebuilt_bucket_indices = compute_bucket_assignment_by_size(
      rebuilt_params_,
      bucket_size_limits,
      expect_sparse_gradients_[0],
      rebuilt_param_indices_);

  // For rebuilt bucket indices, it needs to be synced across all ranks.
  // Broadcast the newly rebuilt bucket indices from rank 0 in default.
  // After syncing up rebuilt bucket indices, initialize buckets for reducer.
  sync_bucket_indices(rebuilt_bucket_indices);

  has_rebuilt_bucket_ = true;
  rebuilt_params_.clear();
  rebuilt_param_indices_.clear();

  initialize_buckets(std::move(rebuilt_bucket_indices));
}

// See Note [DDP Communication Hook]
void Reducer::register_comm_hook(std::unique_ptr<CommHookInterface> iface) {
  TORCH_CHECK(
      comm_hook_ == nullptr, "register_comm_hook can only be called once.");
  // TODO(@sinannasir): Single-process multiple-device mode support for DDP
  // communication hook. Related to GH Issue #42542.
  TORCH_CHECK(
      replicas_.size() == 1,
      "Communication hook does not support single-process multiple-device mode.");

  comm_hook_ = std::move(iface);
}

namespace {

// Tensors may be coalesced into buckets. Buckets must contain tensors of
// the same type, on the same device, so a bucket can identified by a
// composite key of a tensor's type identifier and its device.
struct BucketKey {
  BucketKey(c10::ScalarType type, c10::Device device)
      : type(std::move(type)), device(std::move(device)) {}

  const c10::ScalarType type;
  const c10::Device device;

  // See torch/csrc/utils/hash.h for dispatch code.
  static size_t hash(const BucketKey& key) {
    return torch::get_hash(key.type, key.device);
  }
};

inline bool operator==(const BucketKey& lhs, const BucketKey& rhs) {
  return lhs.type == rhs.type && lhs.device == rhs.device;
}

} // namespace

// This is equivalent to take_tensors but returns indices into the
// tensor list argument for bucket assignment. Also, it is aware
// of device placement and will not allow buckets to span devices.
// The index of tensors[i] assigned to bucket is tensor_indices[i],
// when tensor_indices is empty, the index of tensors[i] assigned to
// bucket is i.
std::vector<std::vector<size_t>> compute_bucket_assignment_by_size(
    const std::vector<at::Tensor>& tensors,
    const std::vector<size_t>& bucket_size_limits,
    const std::vector<bool>& expect_sparse_gradient,
    const std::vector<int64_t>& tensor_indices) {
  // Either expect_sparse_gradient is not specified or it has as many elements
  // as the vector with tensors.
  TORCH_INTERNAL_ASSERT(
      expect_sparse_gradient.empty() ||
      (tensors.size() == expect_sparse_gradient.size()));
  TORCH_INTERNAL_ASSERT(tensors.size() > 0);

  std::vector<std::vector<size_t>> result;
  result.reserve(tensors.size());

  // Keep iterator into the size_limit vector by tensor type and device.
  // This is done so that we can use the consecutive bucket limits per type.
  std::unordered_map<
      BucketKey,
      std::vector<size_t>::const_iterator,
      torch::hash<BucketKey>>
      bucket_size_limit_iterators;

  // Local accumulator type for a single bucket.
  struct BucketAccumulator {
    std::vector<size_t> indices;
    size_t size = 0;
  };

  // Keep vector of indices and size accumulator by tensor type and device.
  std::unordered_map<BucketKey, BucketAccumulator, torch::hash<BucketKey>>
      buckets;

  for (size_t i = 0; i < tensors.size(); i++) {
    const auto& tensor = tensors[i];
    TORCH_CHECK(!tensor.is_sparse(), "No support for sparse tensors.");

    // when tensor_indices is empty, the index of tensors[i] assigned to
    // bucket is i, otherwise the tensor index is tensor_indices[i].
    auto tensor_index = i;
    if (!tensor_indices.empty()) {
      tensor_index = tensor_indices[i];
    }
    // If we expect a sparse gradient to be produced for this tensor, it cannot
    // be grouped together with other gradients and gets its own bucket.
    if (!expect_sparse_gradient.empty() &&
        expect_sparse_gradient[tensor_index]) {
      result.push_back({tensor_index});
      continue;
    }

    auto key = BucketKey(tensor.scalar_type(), tensor.device());
    auto& bucket = buckets[key];
    bucket.indices.push_back(tensor_index);
    bucket.size += tensor.numel() * tensor.element_size();

    // Initialize bucket size limit iterator if necessary.
    if (bucket_size_limit_iterators.count(key) == 0) {
      bucket_size_limit_iterators[key] = bucket_size_limits.begin();
    }

    auto& bucket_size_limit_iterator = bucket_size_limit_iterators[key];
    const auto bucket_size_limit = *bucket_size_limit_iterator;
    if (bucket.size >= bucket_size_limit) {
      result.emplace_back(std::move(bucket.indices));
      bucket = BucketAccumulator();

      // Advance to the next bucket size limit for this type/device.
      auto next = bucket_size_limit_iterator + 1;
      if (next != bucket_size_limits.end()) {
        bucket_size_limit_iterator = next;
      }
    }
  }

  // Add remaining buckets.
  for (auto& it : buckets) {
    auto& bucket = it.second;
    if (!bucket.indices.empty()) {
      result.emplace_back(std::move(bucket.indices));
    }
  }

  // If tensor_indices is not empty, the order of the tensors is in the gradient
  // ready order, so no need to sort.
  // If tensor_indices is empty, sort resulting buckets by the minimum tensor
  // index they include. We assume that the order of the tensors is the order in
  // which they are used (or the reverse order in which their gradients are
  // produced). This sorting step ensures that the buckets are ready in
  // consecutive order.
  if (tensor_indices.empty()) {
    std::sort(
        result.begin(),
        result.end(),
        [](const std::vector<size_t>& a, const std::vector<size_t>& b) {
          const auto amin = std::min_element(a.begin(), a.end());
          const auto bmin = std::min_element(b.begin(), b.end());
          return *amin < *bmin;
        });
  }

  return result;
}

} // namespace c10d<|MERGE_RESOLUTION|>--- conflicted
+++ resolved
@@ -322,50 +322,6 @@
 
   runGradCallbackForVariable(variable, [&](auto& grad) {
     if (grad.defined()) {
-<<<<<<< HEAD
-      // Ensure that the gradient type matches the bucket type.
-      TORCH_CHECK(
-          grad.options().type_equal(bucket_view.options()),
-          "Expected ",
-          bucket_view.toString(),
-          ", got ",
-          grad.toString());
-      // Assert that the grad tensor and the bucket don't share storage.
-      // If they did, we could avoid the copy altogether.
-      // The reason for not doing this is that existing code calls
-      // `detach_` from `zero_grad`, which is incompatible with views.
-      TORCH_INTERNAL_ASSERT(!grad.is_alias_of(bucket_view));
-      TORCH_INTERNAL_ASSERT(grad.device() == bucket_view.device());
-      TORCH_INTERNAL_ASSERT(grad.numel() == bucket_view.numel());
-      // AccumulateGrad doesn't HAVE to obey the grad layout contract.
-      // The penalty for disobedience is reduced performance, not numerical
-      // death. Warnings here help diagnose poor DDP performance.
-      if (grad.strides() != bucket_view.strides()) {
-        TORCH_WARN_ONCE(
-            "Grad strides do not match bucket view strides. "
-            "This may indicate grad was not created according to the "
-            "gradient layout contract, or that the param's strides "
-            "changed since DDP was constructed.  This is not an error, "
-            "but may impair performance.\n"
-            "grad.sizes() = ",
-            grad.sizes(),
-            ", strides() = ",
-            grad.strides(),
-            "\n",
-            "bucket_view.sizes() = ",
-            bucket_view.sizes(),
-            ", strides() = ",
-            bucket_view.strides());
-      }
-      // See Note [DDP Communication Hook]
-      if (comm_hook_ == nullptr) {
-        // imitates wrapped_scalar_tensor in ATen/native/BinaryOps.cpp
-        auto wrapped =
-            c10::scalar_to_tensor(double(1.) / divFactor_);
-        wrapped.unsafeGetTensorImpl()->set_wrapped_number(true);
-        // Divides while copying into the bucket view.
-        at::native::mul_out(bucket_view, grad, wrapped);
-=======
       // Copy grad to bucket view buffer if grad and bucket_view are pointing
       // to different storages, and then let grad point to bucket_view
       // for saving memory and avoiding copies in subsquent iterations.
@@ -408,7 +364,7 @@
         if (comm_hook_ == nullptr) {
           // imitates wrapped_scalar_tensor in ATen/native/BinaryOps.cpp
           auto wrapped =
-              c10::scalar_to_tensor(double(1.) / process_group_->getSize());
+              c10::scalar_to_tensor(double(1.) / divFactor_);
           wrapped.unsafeGetTensorImpl()->set_wrapped_number(true);
           // Divides while copying into the bucket view.
           at::native::mul_out(bucket_view, grad, wrapped);
@@ -419,11 +375,10 @@
         grad = bucket_view;
         // The grad is modified and need to be written back.
         return true;
->>>>>>> 35351ff4
       } else {
         // If grad and bucket view point to the same storage, no need to copy
         if (comm_hook_ == nullptr) {
-          bucket_view.div_(process_group_->getSize());
+          bucket_view.div_(divFactor_);
         }
       }
     } else {
@@ -466,6 +421,7 @@
 std::vector<std::vector<at::Tensor>> Reducer::getBucketTensors() const {
  std::lock_guard<std::mutex> lock(mutex_);
  std::vector<std::vector<at::Tensor>> bucketTensors;
+ bucketTensors.reserve(buckets_.size());
  for (const auto& bucket : buckets_) {
   std::vector<at::Tensor> tensors;
   tensors.reserve(bucket.replicas.size());
@@ -477,21 +433,10 @@
  return bucketTensors;
 }
 
-bool Reducer::shouldRebuildBuckets() const {
-  // if find_unused_parameters_, we do not rebuild buckets.
-  return !find_unused_parameters_ && !has_rebuilt_bucket_;
-}
-
 void Reducer::setForwardPassWorkHandle(
     std::shared_ptr<c10d::ProcessGroup::Work> forwardPassWorkHandle,
     at::Tensor& tensor) {
   std::lock_guard<std::mutex> lock(mutex_);
-  // If there was a previous handle, it should have already completed. This is
-  // because we await this handle in the backward pass, and only reinstall in
-  // the next forward pass.
-  if (forwardPassWorkHandle_.workHandle) {
-    TORCH_INTERNAL_ASSERT(forwardPassWorkHandle_.workHandle->isCompleted());
-  }
   forwardPassWorkHandle_.workHandle = std::move(forwardPassWorkHandle);
   forwardPassWorkHandle_.resultTensor = tensor;
 }
@@ -522,7 +467,7 @@
 }
 
 void Reducer::pushRebuiltParams(const VariableIndex& index) {
-  if (!has_rebuilt_bucket_ && !find_unused_parameters_ &&
+  if (shouldRebuildBuckets() &&
       index.replica_index == 0) {
     rebuilt_params_.push_back(
         replicas_[index.replica_index][index.variable_index]);
@@ -690,17 +635,6 @@
       // Run callback with the current stream
       c10::OptionalStreamGuard currentStreamGuard{currentStream};
       this->finalize_backward();
-<<<<<<< HEAD
-      lock.unlock();
-      // We rebuild buckets only if this is the first time to rebuild. Future
-      // calls will return an empty vector of bucket indices. Unlock since both
-      // rebuildBuckets() and initialize_bucket_indices() grab the lock.
-      auto rebuilt_bucket_indices = rebuildBuckets();
-      if (rebuilt_bucket_indices.size() > 0) {
-        initialize_buckets(std::move(rebuilt_bucket_indices));
-      }
-=======
->>>>>>> 35351ff4
     });
   }
 }
@@ -954,9 +888,9 @@
   }
 }
 
-void Reducer::prepare_forward() {
+bool Reducer::prepare_forward() {
   std::lock_guard<std::mutex> lock(mutex_);
-  rebuild_buckets();
+  return rebuild_buckets();
 }
 
 // Traverse the autograd graph starting at the specified output.
@@ -1295,22 +1229,11 @@
   }
 }
 
-<<<<<<< HEAD
-std::vector<std::vector<size_t>> Reducer::rebuildBuckets() {
-  std::lock_guard<std::mutex> lock(mutex_);
-  if(!shouldRebuildBuckets()) {
-    return {};
-  }
-  TORCH_INTERNAL_ASSERT(!rebuilt_params_.empty(), "No rebuilt parameters.");
-  TORCH_INTERNAL_ASSERT(
-      !has_rebuilt_bucket_, "Expected to rebuild buckets at most once.");
-=======
-void Reducer::rebuild_buckets() {
-  if (rebuilt_params_.empty()) {
-    return;
-  }
-
->>>>>>> 35351ff4
+bool Reducer::rebuild_buckets() {
+  if (!shouldRebuildBuckets() || rebuilt_params_.empty()) {
+    return false;
+  }
+
   TORCH_INTERNAL_ASSERT(
       rebuilt_params_.size() == rebuilt_param_indices_.size(),
       c10::str(
@@ -1345,6 +1268,7 @@
   rebuilt_param_indices_.clear();
 
   initialize_buckets(std::move(rebuilt_bucket_indices));
+  return true;
 }
 
 // See Note [DDP Communication Hook]
