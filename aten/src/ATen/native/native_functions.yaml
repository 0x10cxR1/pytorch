# See README.md in this directory for more guidance


# Temporary type cast operators. These are needed to trace type-casts now since
# Type's are not supported in the IR. Instead, we call down to these
# specialized operators for each datatype.
# TODO: remove when we have Type support in the IR
- func: _cast_Byte(Tensor self, bool non_blocking=False) -> Tensor
  use_c10_dispatcher: full
  variants: function

- func: _cast_Char(Tensor self, bool non_blocking=False) -> Tensor
  use_c10_dispatcher: full
  variants: function

- func: _cast_Double(Tensor self, bool non_blocking=False) -> Tensor
  use_c10_dispatcher: full
  variants: function

- func: _cast_Float(Tensor self, bool non_blocking=False) -> Tensor
  use_c10_dispatcher: full
  variants: function

- func: _cast_Int(Tensor self, bool non_blocking=False) -> Tensor
  use_c10_dispatcher: full
  variants: function

- func: _cast_Long(Tensor self, bool non_blocking=False) -> Tensor
  use_c10_dispatcher: full
  variants: function

- func: _cast_Short(Tensor self, bool non_blocking=False) -> Tensor
  use_c10_dispatcher: full
  variants: function

- func: _cast_Half(Tensor self, bool non_blocking=False) -> Tensor
  use_c10_dispatcher: full
  variants: function

# Computes the gradient of current tensor w.r.t. graph leaves.
- func: backward(Tensor self, Tensor? gradient=None, bool keep_graph=False, bool create_graph=False) -> ()
  manual_kernel_registration: True
  use_c10_dispatcher: unboxed_only
  variants: method

# DEPRECATED. Sets the tensor data held by this `Variable` to be the same as
# `new_data`.  It requires that `new_data` and `Variable` have compatible tensor
# type, by checking `_has_compatible_shallow_copy_type(this, new_data)`.
#
# This function is deprecated because it doesn't really make sense in a world
# where Variables *are* Tensors (as opposed to them containing tensors, which
# is what the previous interpretation was.)
- func: set_data(Tensor(a!) self, Tensor new_data) -> ()
  use_c10_dispatcher: full
  manual_kernel_registration: True
  use_c10_dispatcher: unboxed_only
  variants: method

- func: data(Tensor self) -> Tensor
  use_c10_dispatcher: full
  manual_kernel_registration: True
  use_c10_dispatcher: unboxed_only
  variants: method

# True if this `Variable` is a leaf and thus does not have a `grad_fn`.
- func: is_leaf(Tensor self) -> bool
  use_c10_dispatcher: full
  manual_kernel_registration: True
  use_c10_dispatcher: unboxed_only
  variants: method

# Returns the output index of this variable from the forward operation that
# produced it.  Conversely, it returns the input index of the gradient `Node` to
# which this `Variable` is connected (because in the gradient computation,
# inputs and outputs switch meaning).  For example:
#
#   y0, y1, y2 = f(x)
#   assert y0.output_nr == 0
#   assert y1.output_nr == 1
#   assert y2.output_nr == 2
#
- func: output_nr(Tensor self) -> int
  use_c10_dispatcher: full
  manual_kernel_registration: True
  variants: method
  supports_named_tensor: True

- func: _version(Tensor self) -> int
  use_c10_dispatcher: full
  manual_kernel_registration: True
  variants: method

- func: requires_grad_(Tensor(a!) self, bool _requires_grad=True) -> Tensor(a!)
  manual_kernel_registration: True
  use_c10_dispatcher: unboxed_only
  variants: method

# Enables .grad attribute for non-leaf Tensors.
- func: retain_grad(Tensor(a!) self) -> ()
  use_c10_dispatcher: full
  manual_kernel_registration: True
  variants: method

- func: rename_(Tensor(a!) self, Dimname[]? names) -> Tensor(a!)
  variants: method
  supports_named_tensor: True

- func: rename(Tensor(a) self, Dimname[]? names) -> Tensor(a)
  variants: method
  supports_named_tensor: True

- func: align_to(Tensor(a) self, Dimname[] names) -> Tensor(a)
  variants: method
  supports_named_tensor: True

- func: align_to.ellipsis_idx(Tensor(a) self, Dimname[] order, int ellipsis_idx) -> Tensor(a)
  variants: method
  supports_named_tensor: True

- func: align_as(Tensor self, Tensor other) -> Tensor
  variants: method
  supports_named_tensor: True

- func: align_tensors(Tensor[] tensors) -> Tensor[]
  supports_named_tensor: True

- func: refine_names(Tensor(a) self, Dimname[] names) -> Tensor(a)
  variants: method
  supports_named_tensor: True

- func: unflatten.Dimname(Tensor self, Dimname dim, int[] sizes, Dimname[] names) -> Tensor
  variants: method
  supports_named_tensor: True

- func: unflatten.int(Tensor self, int dim, int[] sizes, Dimname[] names) -> Tensor
  variants: method
  supports_named_tensor: True


- func: _use_cudnn_ctc_loss(Tensor log_probs, Tensor targets, int[] input_lengths, int[] target_lengths, int blank) -> bool
  dispatch:
    CUDA: _use_cudnn_ctc_loss

- func: _cudnn_ctc_loss(Tensor log_probs, Tensor targets, int[] input_lengths, int[] target_lengths, int blank, bool deterministic, bool zero_infinity) -> (Tensor, Tensor)
  dispatch:
    CUDA: _cudnn_ctc_loss

- func: _cudnn_rnn_flatten_weight(Tensor[] weight_arr, int weight_stride0, int input_size, int mode, int hidden_size, int num_layers, bool batch_first, bool bidirectional) -> Tensor
  dispatch:
    CUDA: _cudnn_rnn_flatten_weight

- func: _cudnn_rnn(Tensor input, Tensor[] weight, int weight_stride0, Tensor? weight_buf, Tensor hx, Tensor? cx, int mode, int hidden_size, int num_layers, bool batch_first, float dropout, bool train, bool bidirectional, int[] batch_sizes, Tensor? dropout_state) -> (Tensor, Tensor, Tensor, Tensor, Tensor)
  dispatch:
    CUDA: _cudnn_rnn

- func: _cudnn_rnn_backward(Tensor input, Tensor[] weight, int weight_stride0, Tensor weight_buf, Tensor hx, Tensor? cx, Tensor output, Tensor? grad_output, Tensor? grad_hy, Tensor? grad_cy, int mode, int hidden_size, int num_layers, bool batch_first, float dropout, bool train, bool bidirectional, int[] batch_sizes, Tensor? dropout_state, Tensor reserve, bool[4] output_mask) -> (Tensor, Tensor, Tensor, Tensor[])
  dispatch:
    CUDA: _cudnn_rnn_backward

- func: _cudnn_init_dropout_state(float dropout, bool train, int dropout_seed, *, ScalarType dtype, Layout layout, Device device, bool pin_memory=False) -> Tensor
  dispatch:
    CUDA: _cudnn_init_dropout_state

- func: _debug_has_internal_overlap(Tensor self) -> int
  use_c10_dispatcher: full
  variants: function

- func: _fused_dropout(Tensor self, float p, Generator? generator=None) -> (Tensor, Tensor)
  variants: function
  dispatch:
     CUDA: fused_dropout_cuda
  supports_named_tensor: True

- func: _masked_scale(Tensor self, Tensor mask, float scale) -> Tensor
  use_c10_dispatcher: full
  variants: function
  dispatch:
     CUDA: masked_scale_cuda

- func: _sobol_engine_draw(Tensor quasi, int n, Tensor sobolstate, int dimension, int num_generated, ScalarType? dtype) -> (Tensor, Tensor)

- func: _sobol_engine_ff_(Tensor(a!) self, int n, Tensor sobolstate, int dimension, int num_generated) -> Tensor(a!)


- func: _sobol_engine_scramble_(Tensor(a!) self, Tensor ltm, int dimension) -> Tensor(a!)


- func: _sobol_engine_initialize_state_(Tensor(a!) self, int dimension) -> Tensor(a!)


- func: _reshape_from_tensor(Tensor self, Tensor shape) -> Tensor
  use_c10_dispatcher: full

- func: _shape_as_tensor(Tensor self) -> Tensor
  use_c10_dispatcher: full

- func: dropout(Tensor input, float p, bool train) -> Tensor
  use_c10_dispatcher: full
  supports_named_tensor: True

- func: dropout_(Tensor(a!) self, float p, bool train) -> Tensor(a!)
  supports_named_tensor: True

- func: feature_dropout(Tensor input, float p, bool train) -> Tensor
  use_c10_dispatcher: full

- func: feature_dropout_(Tensor(a!) self, float p, bool train) -> Tensor(a!)

- func: alpha_dropout(Tensor input, float p, bool train) -> Tensor
  use_c10_dispatcher: full

- func: alpha_dropout_(Tensor(a!) self, float p, bool train) -> Tensor(a!)


- func: feature_alpha_dropout(Tensor input, float p, bool train) -> Tensor
  use_c10_dispatcher: full

- func: feature_alpha_dropout_(Tensor(a!) self, float p, bool train) -> Tensor(a!)


- func: abs(Tensor self) -> Tensor
  use_c10_dispatcher: full
  variants: function, method
  supports_named_tensor: True

- func: abs_(Tensor(a!) self) -> Tensor(a!)
  variants: function, method
  supports_named_tensor: True

- func: abs.out(Tensor self, *, Tensor(a!) out) -> Tensor(a!)
  supports_named_tensor: True

- func: angle(Tensor self) -> Tensor
  use_c10_dispatcher: full
  variants: function, method
  supports_named_tensor: True

- func: angle.out(Tensor self, *, Tensor(a!) out) -> Tensor(a!)
  supports_named_tensor: True

- func: real(Tensor self) -> Tensor
  use_c10_dispatcher: full
  variants: function, method
  supports_named_tensor: True

- func: real.out(Tensor self, *, Tensor(a!) out) -> Tensor(a!)
  supports_named_tensor: True

- func: imag(Tensor self) -> Tensor
  use_c10_dispatcher: full
  variants: function, method
  supports_named_tensor: True

- func: imag.out(Tensor self, *, Tensor(a!) out) -> Tensor(a!)
  supports_named_tensor: True

- func: conj(Tensor self) -> Tensor
  use_c10_dispatcher: full
  variants: function, method
  supports_named_tensor: True

- func: conj.out(Tensor self, *, Tensor(a!) out) -> Tensor(a!)
  supports_named_tensor: True

- func: acos(Tensor self) -> Tensor
  use_c10_dispatcher: full
  supports_named_tensor: True
  variants: function, method

- func: acos_(Tensor(a!) self) -> Tensor(a!)
  supports_named_tensor: True
  variants: function, method

- func: acos.out(Tensor self, *, Tensor(a!) out) -> Tensor(a!)
  supports_named_tensor: True

- func: avg_pool1d(Tensor self, int[1] kernel_size, int[1] stride=[], int[1] padding=0, bool ceil_mode=False, bool count_include_pad=True) -> Tensor

- func: adaptive_avg_pool1d(Tensor self, int[1] output_size) -> Tensor

# Return: (Tensor output, Tensor indices)
- func: adaptive_max_pool1d(Tensor self, int[1] output_size) -> (Tensor, Tensor)

- func: add.Tensor(Tensor self, Tensor other, *, Scalar alpha=1) -> Tensor
  use_c10_dispatcher: full
  variants: function, method
  dispatch:
    CPU: add
    CUDA: add
    SparseCPU: add_sparse
    SparseCUDA: add_sparse
    MkldnnCPU: mkldnn_add
  supports_named_tensor: True

- func: add_.Tensor(Tensor(a!) self, Tensor other, *, Scalar alpha=1) -> Tensor(a!)
  variants: method
  dispatch:
    CPU: add_
    CUDA: add_
    SparseCPU: add_sparse_
    SparseCUDA: add_sparse_
    MkldnnCPU: mkldnn_add_
  supports_named_tensor: True

- func: add.out(Tensor self, Tensor other, *, Scalar alpha=1, Tensor(a!) out) -> Tensor(a!)
  dispatch:
    CPU: add_out
    CUDA: add_out
    SparseCPU: add_out_sparse_cpu
    SparseCUDA: add_out_sparse_cuda
    MkldnnCPU: mkldnn_add_out
  supports_named_tensor: True

# For C++ only, until we have conversion from C++ numbers to Tensor
- func: add.Scalar(Tensor self, Scalar other, Scalar alpha=1) -> Tensor
  use_c10_dispatcher: full
  variants: function, method
  supports_named_tensor: True

- func: add_.Scalar(Tensor(a!) self, Scalar other, Scalar alpha=1) -> Tensor(a!)
  variants: method
  supports_named_tensor: True

- func: addmv(Tensor self, Tensor mat, Tensor vec, *, Scalar beta=1, Scalar alpha=1) -> Tensor
  use_c10_dispatcher: full
  variants: function, method
  dispatch:
    CPU: legacy::cpu::_th_addmv
    CUDA: legacy::cuda::_th_addmv
  supports_named_tensor: True

- func: addmv_(Tensor(a!) self, Tensor mat, Tensor vec, *, Scalar beta=1, Scalar alpha=1) -> Tensor(a!)
  variants: function, method
  dispatch:
    CPU: legacy::cpu::_th_addmv_
    CUDA: legacy::cuda::_th_addmv_
  supports_named_tensor: True

- func: addmv.out(Tensor self, Tensor mat, Tensor vec, *, Scalar beta=1, Scalar alpha=1, Tensor(a!) out) -> Tensor(a!)
  dispatch:
    CPU: legacy::cpu::_th_addmv_out
    CUDA: legacy::cuda::_th_addmv_out
  supports_named_tensor: True

- func: addr(Tensor self, Tensor vec1, Tensor vec2, *, Scalar beta=1, Scalar alpha=1) -> Tensor
  use_c10_dispatcher: full
  variants: function, method

- func: addr_(Tensor(a!) self, Tensor vec1, Tensor vec2, *, Scalar beta=1, Scalar alpha=1) -> Tensor(a!)
  variants: method

- func: addr.out(Tensor self, Tensor vec1, Tensor vec2, *, Scalar beta=1, Scalar alpha=1, Tensor(a!) out) -> Tensor(a!)

- func: affine_grid_generator(Tensor theta, int[] size, bool align_corners) -> Tensor
  variants: function

- func: affine_grid_generator_backward(Tensor grad, int[] size, bool align_corners) -> Tensor
  variants: function

- func: all.dim(Tensor self, int dim, bool keepdim=False) -> Tensor
  use_c10_dispatcher: full
  variants: function, method

- func: all.out(Tensor self, int dim, bool keepdim=False, *, Tensor(a!) out) -> Tensor(a!)

- func: all.dimname(Tensor self, Dimname dim, bool keepdim=False) -> Tensor
  variants: function, method

- func: all.dimname_out(Tensor self, Dimname dim, bool keepdim=False, *, Tensor(a!) out) -> Tensor(a!)

- func: allclose(Tensor self, Tensor other, float rtol=1e-05, float atol=1e-08, bool equal_nan=False) -> bool
  use_c10_dispatcher: full
  variants: function, method

- func: any.dim(Tensor self, int dim, bool keepdim=False) -> Tensor
  use_c10_dispatcher: full
  variants: function, method

- func: any.out(Tensor self, int dim, bool keepdim=False, *, Tensor(a!) out) -> Tensor(a!)

- func: any.dimname(Tensor self, Dimname dim, bool keepdim=False) -> Tensor
  variants: function, method

- func: any.dimname_out(Tensor self, Dimname dim, bool keepdim=False, *, Tensor(a!) out) -> Tensor(a!)

- func: arange(Scalar end, *, ScalarType? dtype=None, Layout? layout=None, Device? device=None, bool? pin_memory=None) -> Tensor
  use_c10_dispatcher: unboxed_only

- func: arange.start(Scalar start, Scalar end, *, ScalarType? dtype=None, Layout? layout=None, Device? device=None, bool? pin_memory=None) -> Tensor
  use_c10_dispatcher: unboxed_only

- func: arange.start_step(Scalar start, Scalar end, Scalar step, *, ScalarType? dtype=None, Layout? layout=None, Device? device=None, bool? pin_memory=None) -> Tensor
  use_c10_dispatcher: unboxed_only

- func: arange.out(Scalar end, *, Tensor(a!) out) -> Tensor(a!)

- func: arange.start_out(Scalar start, Scalar end, Scalar step=1, *, Tensor(a!) out) -> Tensor(a!)
  dispatch:
    CPU: arange_cpu_out
    CUDA: arange_cuda_out

# This function is a temporary hack to allow tracing of arange like constructs with dynamic
# bounds on arange.  Normal arange is not traceable because it does not take any tensor inputs;
# if the range you need is based on another tensor, calling this function directly will
# preserve tracing.  Get rid of this when arange can directly take tensors for bounds
# (so that it can be traced directly).
- func: _dim_arange(Tensor like, int dim) -> Tensor
  use_c10_dispatcher: full

- func: argmax(Tensor self, int? dim=None, bool keepdim=False) -> Tensor
  variants: function, method
  dispatch:
    CPU: argmax
    CUDA: argmax

- func: argmin(Tensor self, int? dim=None, bool keepdim=False) -> Tensor
  variants: function, method
  dispatch:
    CPU: argmin
    CUDA: argmin

- func: as_strided(Tensor(a) self, int[] size, int[] stride, int? storage_offset=None) -> Tensor(a)
  variants: function, method
  dispatch:
    CPU: as_strided_tensorimpl
    CUDA: as_strided_tensorimpl
    QuantizedCPU: as_strided_qtensorimpl
  device_guard: False
  supports_named_tensor: True

- func: as_strided_(Tensor(a!) self, int[] size, int[] stride, int? storage_offset=None) -> Tensor(a!)
  variants: function, method
  device_guard: False

- func: asin(Tensor self) -> Tensor
  use_c10_dispatcher: full
  supports_named_tensor: True
  variants: function, method

- func: asin_(Tensor(a!) self) -> Tensor(a!)
  supports_named_tensor: True
  variants: function, method

- func: asin.out(Tensor self, *, Tensor(a!) out) -> Tensor(a!)
  supports_named_tensor: True

- func: atan(Tensor self) -> Tensor
  use_c10_dispatcher: full
  supports_named_tensor: True
  variants: function, method

- func: atan_(Tensor(a!) self) -> Tensor(a!)
  supports_named_tensor: True
  variants: function, method
  dispatch:
    CPU: _atan__cpu
    CUDA: _atan__cuda

- func: atan.out(Tensor self, *, Tensor(a!) out) -> Tensor(a!)
  supports_named_tensor: True
  dispatch:
    CPU: _atan_out_cpu
    CUDA: _atan_out_cuda

- func: baddbmm(Tensor self, Tensor batch1, Tensor batch2, *, Scalar beta=1, Scalar alpha=1) -> Tensor
  use_c10_dispatcher: full
  variants: function, method
  dispatch:
    CPU: baddbmm_cpu
    CUDA: baddbmm_cuda

- func: baddbmm_(Tensor(a!) self, Tensor batch1, Tensor batch2, *, Scalar beta=1, Scalar alpha=1) -> Tensor(a!)
  variants: method
  dispatch:
    CPU: baddbmm__cpu
    CUDA: baddbmm__cuda

- func: _baddbmm_mkl_(Tensor(a!) self, Tensor batch1, Tensor batch2, *, Scalar beta=1, Scalar alpha=1) -> Tensor(a!)
  variants: function

- func: baddbmm.out(Tensor self, Tensor batch1, Tensor batch2, *, Scalar beta=1, Scalar alpha=1, Tensor(a!) out) -> Tensor(a!)
  variants: function
  dispatch:
    CPU: baddbmm_out_cpu
    CUDA: baddbmm_out_cuda

- func: bartlett_window(int window_length, *, ScalarType? dtype=None, Layout? layout=None, Device? device=None, bool? pin_memory=None) -> Tensor
  use_c10_dispatcher: unboxed_only

- func: bartlett_window.periodic(int window_length, bool periodic, *, ScalarType? dtype=None, Layout? layout=None, Device? device=None, bool? pin_memory=None) -> Tensor
  use_c10_dispatcher: unboxed_only

- func: batch_norm(Tensor input, Tensor? weight, Tensor? bias, Tensor? running_mean, Tensor? running_var, bool training, float momentum, float eps, bool cudnn_enabled) -> Tensor

- func: quantized_batch_norm(Tensor input, Tensor? weight, Tensor? bias, Tensor mean, Tensor var, float eps, float output_scale, int output_zero_point) -> Tensor
  requires_tensor: True
  dispatch:
    QuantizedCPU: quantized_batch_norm

- func: _batch_norm_impl_index(Tensor input, Tensor? weight, Tensor? bias, Tensor? running_mean, Tensor? running_var, bool training, float momentum, float eps, bool cudnn_enabled) -> (Tensor, Tensor, Tensor, Tensor, int)

- func: _batch_norm_impl_index_backward(int impl_index, Tensor input, Tensor grad_output, Tensor? weight, Tensor? running_mean, Tensor? running_var, Tensor? save_mean, Tensor? save_var_transform, bool train, float eps, bool[3] output_mask, Tensor reservedSpace) -> (Tensor, Tensor, Tensor)

# Sample bernoulli with values in `self` as probability.
- func: bernoulli(Tensor self, *, Generator? generator=None) -> Tensor
  variants: function, method
  supports_named_tensor: True

- func: bernoulli.out(Tensor self, *, Generator? generator=None, Tensor(a!) out) -> Tensor(a!)
  variants: function
  supports_named_tensor: True

- func: bernoulli_.Tensor(Tensor(a!) self, Tensor p, *, Generator? generator=None) -> Tensor(a!)
  variants: method
  dispatch:
    CPU: bernoulli_tensor_cpu_
    CUDA: bernoulli_tensor_cuda_
  supports_named_tensor: True

- func: bernoulli_.float(Tensor(a!) self, float p=0.5, *, Generator? generator=None) -> Tensor(a!)
  variants: method
  dispatch:
    CPU: bernoulli_scalar_cpu_
    CUDA: bernoulli_scalar_cuda_
  supports_named_tensor: True

# This out-of-place version isn't used explicitly, but needed by jit.
# There is no default valid on `p` here because it would introduce ambiguity
# with `bernoulli(Tensor self, *, Generator? generator=None)` declaration.
- func: bernoulli.p(Tensor self, float p, *, Generator? generator=None) -> Tensor
  variants: function, method

- func: bilinear(Tensor input1, Tensor input2, Tensor weight, Tensor? bias) -> Tensor

- func: binary_cross_entropy(Tensor self, Tensor target, Tensor? weight=None, int reduction=Mean) -> Tensor
  python_module: nn
  variants: function
  dispatch:
    CPU: binary_cross_entropy_cpu
    CUDA: binary_cross_entropy_cuda

- func: binary_cross_entropy.out(Tensor self, Tensor target, Tensor? weight=None, int reduction=Mean, *, Tensor(a!) out) -> Tensor(a!)
  python_module: nn
  variants: function
  dispatch:
    CPU: binary_cross_entropy_out_cpu
    CUDA: binary_cross_entropy_out_cuda

- func: binary_cross_entropy_backward(Tensor grad_output, Tensor self, Tensor target, Tensor? weight=None, int reduction=Mean) -> Tensor
  python_module: nn
  variants: function
  dispatch:
    CPU: binary_cross_entropy_backward_cpu
    CUDA: binary_cross_entropy_backward_cuda

- func: binary_cross_entropy_backward.grad_input(Tensor grad_output, Tensor self, Tensor target, Tensor? weight=None, int reduction=Mean, *, Tensor(a!) grad_input) -> Tensor(a!)
  python_module: nn
  variants: function
  dispatch:
    CPU: binary_cross_entropy_backward_out_cpu
    CUDA: binary_cross_entropy_backward_out_cuda

- func: binary_cross_entropy_with_logits(Tensor self, Tensor target, Tensor? weight=None, Tensor? pos_weight=None, int reduction=Mean) -> Tensor
  variants: function

- func: binary_cross_entropy_with_logits_backward(Tensor grad_output, Tensor self, Tensor target, Tensor? weight=None, Tensor? pos_weight=None, int reduction=Mean) -> Tensor
  variants: function

- func: bincount(Tensor self, Tensor? weights=None, int minlength=0) -> Tensor
  variants: function, method
  dispatch:
    CPU: _bincount_cpu
    CUDA: _bincount_cuda

- func: bitwise_not(Tensor self) -> Tensor
  use_c10_dispatcher: full
  supports_named_tensor: True
  variants: function, method

- func: bitwise_not_(Tensor(a!) self) -> Tensor(a!)
  supports_named_tensor: True
  variants: method

- func: bitwise_not.out(Tensor self, *, Tensor(a!) out) -> Tensor(a!)
  supports_named_tensor: True
  dispatch:
    CPU: bitwise_not_out
    CUDA: bitwise_not_out

- func: logical_not(Tensor self) -> Tensor
  supports_named_tensor: True
  variants: function, method

- func: logical_not_(Tensor(a!) self) -> Tensor(a!)
  supports_named_tensor: True
  variants: method

- func: logical_not.out(Tensor self, *, Tensor(a!) out) -> Tensor(a!)
  supports_named_tensor: True
  dispatch:
    CPU: logical_not_out
    CUDA: logical_not_out

- func: logical_xor(Tensor self, Tensor other) -> Tensor
  variants: function, method
  supports_named_tensor: True

- func: logical_xor_(Tensor(a!) self, Tensor other) -> Tensor(a!)
  variants: method
  supports_named_tensor: True

- func: logical_xor.out(Tensor self, Tensor other, *, Tensor(a!) out) -> Tensor(a!)
  dispatch:
    CPU: logical_xor_out
    CUDA: logical_xor_out
  supports_named_tensor: True

- func: logical_and(Tensor self, Tensor other) -> Tensor
  variants: function, method
  supports_named_tensor: True

- func: logical_and_(Tensor(a!) self, Tensor other) -> Tensor(a!)
  variants: method
  supports_named_tensor: True

- func: logical_and.out(Tensor self, Tensor other, *, Tensor(a!) out) -> Tensor(a!)
  dispatch:
    CPU: logical_and_out
    CUDA: logical_and_out
  supports_named_tensor: True

- func: logical_or(Tensor self, Tensor other) -> Tensor
  variants: function, method
  supports_named_tensor: True

- func: logical_or_(Tensor(a!) self, Tensor other) -> Tensor(a!)
  variants: method
  supports_named_tensor: True

- func: logical_or.out(Tensor self, Tensor other, *, Tensor(a!) out) -> Tensor(a!)
  dispatch:
    CPU: logical_or_out
    CUDA: logical_or_out
  supports_named_tensor: True

- func: blackman_window(int window_length, *, ScalarType? dtype=None, Layout? layout=None, Device? device=None, bool? pin_memory=None) -> Tensor
  use_c10_dispatcher: unboxed_only

- func: blackman_window.periodic(int window_length, bool periodic, *, ScalarType? dtype=None, Layout? layout=None, Device? device=None, bool? pin_memory=None) -> Tensor
  use_c10_dispatcher: unboxed_only

- func: bmm(Tensor self, Tensor mat2) -> Tensor
  use_c10_dispatcher: full
  variants: function, method
  dispatch:
    CPU: bmm_cpu
    CUDA: bmm_cuda
  supports_named_tensor: True

- func: bmm.out(Tensor self, Tensor mat2, *, Tensor(a!) out) -> Tensor(a!)
  variants: function
  dispatch:
    CPU: bmm_out_cpu
    CUDA: bmm_out_cuda
  supports_named_tensor: True

- func: broadcast_tensors(Tensor[] tensors) -> Tensor[]
  device_guard: False

- func: cat(Tensor[] tensors, int dim=0) -> Tensor
  supports_named_tensor: True

- func: cat.out(Tensor[] tensors, int dim=0, *, Tensor(a!) out) -> Tensor(a!)
  supports_named_tensor: True

- func: cat.names(Tensor[] tensors, Dimname dim) -> Tensor
  supports_named_tensor: True

- func: cat.names_out(Tensor[] tensors, Dimname dim, *, Tensor(a!) out) -> Tensor(a!)
  supports_named_tensor: True

- func: ceil(Tensor self) -> Tensor
  use_c10_dispatcher: full
  supports_named_tensor: True
  variants: function, method

- func: ceil_(Tensor(a!) self) -> Tensor(a!)
  supports_named_tensor: True
  variants: function, method

- func: ceil.out(Tensor self, *, Tensor(a!) out) -> Tensor(a!)
  supports_named_tensor: True
  dispatch:
    CPU: ceil_out
    CUDA: ceil_out

- func: chain_matmul(Tensor[] matrices) -> Tensor
  variants: function

- func: chunk(Tensor(a) self, int chunks, int dim=0) -> Tensor(a)[]
  variants: function, method
  device_guard: False
  supports_named_tensor: True

- func: clamp(Tensor self, Scalar? min=None, Scalar? max=None) -> Tensor
  use_c10_dispatcher: full
  supports_named_tensor: True
  variants: function, method
  dispatch:
    CPU: clamp
    CUDA: clamp
    QuantizedCPU: quantized_clamp

- func: clamp_(Tensor(a!) self, Scalar? min=None, Scalar? max=None) -> Tensor(a!)
  supports_named_tensor: True
  variants: function, method
  dispatch:
    CPU: _clamp__cpu
    CUDA: _clamp__cuda

- func: clamp.out(Tensor self, Scalar? min=None, Scalar? max=None, *, Tensor(a!) out) -> Tensor(a!)
  supports_named_tensor: True
  dispatch:
    CPU: _clamp_out_cpu
    CUDA: _clamp_out_cuda

- func: clamp_max(Tensor self, Scalar max) -> Tensor
  use_c10_dispatcher: full
  supports_named_tensor: True
  variants: function, method

- func: clamp_max_(Tensor(a!) self, Scalar max) -> Tensor(a!)
  supports_named_tensor: True
  variants: function, method
  dispatch:
    CPU: _clamp_max__cpu
    CUDA: _clamp_max__cuda

- func: clamp_max.out(Tensor self, Scalar max, *, Tensor(a!) out) -> Tensor(a!)
  supports_named_tensor: True
  dispatch:
    CPU: _clamp_max_out_cpu
    CUDA: _clamp_max_out_cuda

- func: clamp_min(Tensor self, Scalar min) -> Tensor
  use_c10_dispatcher: full
  supports_named_tensor: True
  variants: function, method

- func: clamp_min_(Tensor(a!) self, Scalar min) -> Tensor(a!)
  supports_named_tensor: True
  variants: function, method
  dispatch:
    CPU: _clamp_min__cpu
    CUDA: _clamp_min__cuda

- func: clamp_min.out(Tensor self, Scalar min, *, Tensor(a!) out) -> Tensor(a!)
  supports_named_tensor: True
  dispatch:
    CPU: _clamp_min_out_cpu
    CUDA: _clamp_min_out_cuda

- func: cudnn_is_acceptable(Tensor self) -> bool
  use_c10_dispatcher: full
  device_guard: False

- func: constant_pad_nd(Tensor self, int[] pad, Scalar value=0) -> Tensor
  variants: function

- func: contiguous(Tensor self, *, MemoryFormat memory_format=contiguous_format) -> Tensor
  variants: method
  supports_named_tensor: True

- func: convolution(Tensor input, Tensor weight, Tensor? bias, int[] stride, int[] padding, int[] dilation, bool transposed, int[] output_padding, int groups) -> Tensor

- func: convolution_overrideable(Tensor input, Tensor weight, Tensor? bias, int[] stride, int[] padding, int[] dilation, bool transposed, int[] output_padding, int groups) -> Tensor

- func: convolution_backward_overrideable(Tensor grad_output, Tensor input, Tensor weight, int[] stride, int[] padding, int[] dilation, bool transposed, int[] output_padding, int groups, bool[3] output_mask) -> (Tensor grad_input, Tensor grad_weight, Tensor grad_bias)

- func: _convolution(Tensor input, Tensor weight, Tensor? bias, int[] stride, int[] padding, int[] dilation, bool transposed, int[] output_padding, int groups, bool benchmark, bool deterministic, bool cudnn_enabled) -> Tensor

- func: _convolution_nogroup(Tensor input, Tensor weight, Tensor? bias, int[] stride, int[] padding, int[] dilation, bool transposed, int[] output_padding) -> Tensor

- func: _convolution_double_backward(Tensor? ggI, Tensor? ggW, Tensor? ggb, Tensor gO, Tensor weight, Tensor self, int[] stride, int[] padding, int[] dilation, bool transposed, int[] output_padding, int groups, bool benchmark, bool deterministic, bool cudnn_enabled, bool[3] output_mask) -> (Tensor, Tensor, Tensor)

- func: conv1d(Tensor input, Tensor weight, Tensor? bias=None, int[1] stride=1, int[1] padding=0, int[1] dilation=1, int groups=1) -> Tensor

- func: conv2d(Tensor input, Tensor weight, Tensor? bias=None, int[2] stride=1, int[2] padding=0, int[2] dilation=1, int groups=1) -> Tensor

- func: conv3d(Tensor input, Tensor weight, Tensor? bias=None, int[3] stride=1, int[3] padding=0, int[3] dilation=1, int groups=1) -> Tensor

- func: conv_tbc(Tensor self, Tensor weight, Tensor bias, int pad=0) -> Tensor
  use_c10_dispatcher: full

- func: conv_tbc_backward(Tensor self, Tensor input, Tensor weight, Tensor bias, int pad) -> (Tensor, Tensor, Tensor)

# NB: we inherit the goofy argument order from PyTorch torch.nn.functional
- func: conv_transpose1d(Tensor input, Tensor weight, Tensor? bias=None, int[1] stride=1, int[1] padding=0, int[1] output_padding=0, int groups=1, int[1] dilation=1) -> Tensor

- func: conv_transpose2d.input(Tensor input, Tensor weight, Tensor? bias=None, int[2] stride=1, int[2] padding=0, int[2] output_padding=0, int groups=1, int[2] dilation=1) -> Tensor

- func: conv_transpose3d.input(Tensor input, Tensor weight, Tensor? bias=None, int[3] stride=1, int[3] padding=0, int[3] output_padding=0, int groups=1, int[3] dilation=1) -> Tensor

- func: copy_(Tensor(a!) self, Tensor src, bool non_blocking=False) -> Tensor(a!)
  manual_kernel_registration: True
  use_c10_dispatcher: unboxed_only
  variants: method
  device_guard: False
  supports_named_tensor: True

- func: _copy_from(Tensor self, Tensor dst, bool non_blocking=False) -> Tensor
  use_c10_dispatcher: full
  dispatch: {}

- func: cos(Tensor self) -> Tensor
  use_c10_dispatcher: full
  supports_named_tensor: True
  variants: function, method

- func: cos_(Tensor(a!) self) -> Tensor(a!)
  supports_named_tensor: True
  variants: function, method
  dispatch:
    CPU: _cos__cpu
    CUDA: _cos__cuda

- func: cos.out(Tensor self, *, Tensor(a!) out) -> Tensor(a!)
  supports_named_tensor: True
  dispatch:
    CPU: _cos_out_cpu
    CUDA: _cos_out_cuda

- func: cosh(Tensor self) -> Tensor
  use_c10_dispatcher: full
  supports_named_tensor: True
  variants: function, method

- func: cosh_(Tensor(a!) self) -> Tensor(a!)
  supports_named_tensor: True
  variants: function, method
  dispatch:
    CPU: _cosh__cpu
    CUDA: _cosh__cuda

- func: cosh.out(Tensor self, *, Tensor(a!) out) -> Tensor(a!)
  supports_named_tensor: True
  dispatch:
    CPU: _cosh_out_cpu
    CUDA: _cosh_out_cuda

- func: cosine_embedding_loss(Tensor input1, Tensor input2, Tensor target, float margin=0.0, int reduction=Mean) -> Tensor
  use_c10_dispatcher: full

- func: cudnn_affine_grid_generator(Tensor theta, int N, int C, int H, int W) -> Tensor grid
  use_c10_dispatcher: full
  dispatch:
    CUDA: cudnn_affine_grid_generator_forward

# TODO: Why do I have to call this grad?!
- func: cudnn_affine_grid_generator_backward(Tensor grad, int N, int C, int H, int W) -> Tensor grad_theta
  use_c10_dispatcher: full
  dispatch:
    CUDA: cudnn_affine_grid_generator_backward

- func: cudnn_batch_norm(Tensor input, Tensor weight, Tensor? bias, Tensor? running_mean, Tensor? running_var, bool training, float exponential_average_factor, float epsilon) -> (Tensor, Tensor, Tensor, Tensor)
  dispatch:
    CUDA: cudnn_batch_norm

# NB: You can only use this if you used cudnn_batch_norm training=True
- func: cudnn_batch_norm_backward(Tensor input, Tensor grad_output, Tensor weight, Tensor? running_mean, Tensor? running_var, Tensor? save_mean, Tensor? save_var, float epsilon, Tensor reserveSpace) -> (Tensor, Tensor, Tensor)
  dispatch:
    CUDA: cudnn_batch_norm_backward

- func: cudnn_convolution.deprecated(Tensor self, Tensor weight, Tensor? bias, int[] padding, int[] stride, int[] dilation, int groups, bool benchmark, bool deterministic) -> Tensor
  dispatch:
    CUDA: cudnn_convolution_deprecated

- func: cudnn_convolution(Tensor self, Tensor weight, int[] padding, int[] stride, int[] dilation, int groups, bool benchmark, bool deterministic) -> Tensor
  dispatch:
    CUDA: cudnn_convolution

- func: cudnn_convolution_backward_input(int[] self_size, Tensor grad_output, Tensor weight, int[] padding, int[] stride, int[] dilation, int groups, bool benchmark, bool deterministic) -> Tensor
  dispatch:
    CUDA: cudnn_convolution_backward_input

- func: cudnn_convolution_backward(Tensor self, Tensor grad_output, Tensor weight, int[] padding, int[] stride, int[] dilation, int groups, bool benchmark, bool deterministic, bool[2] output_mask) -> (Tensor, Tensor)
  dispatch:
    CUDA: cudnn_convolution_backward

- func: cudnn_convolution_backward_weight(int[] weight_size, Tensor grad_output, Tensor self, int[] padding, int[] stride, int[] dilation, int groups, bool benchmark, bool deterministic) -> Tensor
  dispatch:
    CUDA: cudnn_convolution_backward_weight

- func: cudnn_convolution_transpose.deprecated(Tensor self, Tensor weight, Tensor? bias, int[] padding, int[] output_padding, int[] stride, int[] dilation, int groups, bool benchmark, bool deterministic) -> Tensor
  dispatch:
    CUDA: cudnn_convolution_transpose_deprecated

- func: cudnn_convolution_transpose(Tensor self, Tensor weight, int[] padding, int[] output_padding, int[] stride, int[] dilation, int groups, bool benchmark, bool deterministic) -> Tensor
  dispatch:
    CUDA: cudnn_convolution_transpose

# NB: output_padding not strictly needed here, but it's helpful for the float
# backwards
- func: cudnn_convolution_transpose_backward(Tensor self, Tensor grad_output, Tensor weight, int[] padding, int[] output_padding, int[] stride, int[] dilation, int groups, bool benchmark, bool deterministic, bool[2] output_mask) -> (Tensor, Tensor)
  dispatch:
    CUDA: cudnn_convolution_transpose_backward

- func: cudnn_convolution_transpose_backward_input(Tensor grad_output, Tensor weight, int[] padding, int[] stride, int[] dilation, int groups, bool benchmark, bool deterministic) -> Tensor
  dispatch:
    CUDA: cudnn_convolution_transpose_backward_input

- func: cudnn_convolution_transpose_backward_weight(int[] weight_size, Tensor grad_output, Tensor self, int[] padding, int[] stride, int[] dilation, int groups, bool benchmark, bool deterministic) -> Tensor
  dispatch:
    CUDA: cudnn_convolution_transpose_backward_weight

# NB: input is special cased in a way I don't quite understand
- func: cudnn_grid_sampler(Tensor self, Tensor grid) -> Tensor output
  use_c10_dispatcher: full
  dispatch:
    CUDA: cudnn_grid_sampler_forward

- func: cudnn_grid_sampler_backward(Tensor self, Tensor grid, Tensor grad_output) -> (Tensor grad_self, Tensor grad_grid)
  dispatch:
    CUDA: cudnn_grid_sampler_backward

- func: cummax(Tensor self, int dim) -> (Tensor values, Tensor indices)
  supports_named_tensor: True
  variants: function, method

- func: cummax.out(Tensor self, int dim, *, Tensor(a!) values, Tensor(b!) indices) -> (Tensor(a!) values, Tensor(b!) indices)
  supports_named_tensor: True

- func: cummax.dimname(Tensor self, Dimname dim) -> (Tensor values, Tensor indices)
  supports_named_tensor: True
  variants: function, method

- func: cummax.dimname_out(Tensor self, Dimname dim, *, Tensor(a!) values, Tensor(b!) indices) -> (Tensor(a!) values, Tensor(b!) indices)
  supports_named_tensor: True

- func: _cummax_helper(Tensor self, Tensor(a!) values, Tensor(b!) indices, int dim) -> ()
  variants: function
  dispatch:
    CPU: cummax_helper_cpu
    CUDA: cummax_helper_cuda

- func: cummin(Tensor self, int dim) -> (Tensor values, Tensor indices)
  supports_named_tensor: True
  variants: function, method

- func: cummin.out(Tensor self, int dim, *, Tensor(a!) values, Tensor(b!) indices) -> (Tensor(a!) values, Tensor(b!) indices)
  supports_named_tensor: True

- func: cummin.dimname(Tensor self, Dimname dim) -> (Tensor values, Tensor indices)
  supports_named_tensor: True
  variants: function, method

- func: cummin.dimname_out(Tensor self, Dimname dim, *, Tensor(a!) values, Tensor(b!) indices) -> (Tensor(a!) values, Tensor(b!) indices)
  supports_named_tensor: True

- func: _cummin_helper(Tensor self, Tensor(a!) values, Tensor(b!) indices, int dim) -> ()
  variants: function
  dispatch:
    CPU: cummin_helper_cpu
    CUDA: cummin_helper_cuda

- func: cumprod(Tensor self, int dim, *, ScalarType? dtype=None) -> Tensor
  supports_named_tensor: True
  variants: function, method

- func: cumprod.out(Tensor self, int dim, *, ScalarType? dtype=None, Tensor(a!) out) -> Tensor(a!)
  supports_named_tensor: True

- func: cumprod.dimname(Tensor self, Dimname dim, *, ScalarType? dtype=None) -> Tensor
  supports_named_tensor: True
  variants: function, method

- func: cumprod.dimname_out(Tensor self, Dimname dim, *, ScalarType? dtype=None, Tensor(a!) out) -> Tensor(a!)
  supports_named_tensor: True

- func: cumsum(Tensor self, int dim, *, ScalarType? dtype=None) -> Tensor
  supports_named_tensor: True
  variants: function, method

- func: cumsum.out(Tensor self, int dim, *, ScalarType? dtype=None, Tensor(a!) out) -> Tensor(a!)
  supports_named_tensor: True

- func: cumsum.dimname(Tensor self, Dimname dim, *, ScalarType? dtype=None) -> Tensor
  supports_named_tensor: True
  variants: function, method

- func: cumsum.dimname_out(Tensor self, Dimname dim, *, ScalarType? dtype=None, Tensor(a!) out) -> Tensor(a!)
  supports_named_tensor: True

- func: ctc_loss.IntList(Tensor log_probs, Tensor targets, int[] input_lengths, int[] target_lengths, int blank=0, int reduction=Mean, bool zero_infinity=False) -> Tensor

# convenience function that converts to intlists for you
- func: ctc_loss.Tensor(Tensor log_probs, Tensor targets, Tensor input_lengths, Tensor target_lengths, int blank=0, int reduction=Mean, bool zero_infinity=False) -> Tensor
  use_c10_dispatcher: full

- func: _ctc_loss(Tensor log_probs, Tensor targets, int[] input_lengths, int[] target_lengths, int blank=0, bool zero_infinity=False) -> (Tensor, Tensor)
  dispatch:
    CPU:  ctc_loss_cpu
    CUDA: ctc_loss_gpu

- func: _ctc_loss_backward(Tensor grad, Tensor log_probs, Tensor targets, int[] input_lengths, int[] target_lengths, Tensor neg_log_likelihood, Tensor log_alpha, int blank, bool zero_infinity=False) -> Tensor
  dispatch:
    CPU: ctc_loss_backward_cpu
    CUDA: ctc_loss_backward_gpu

- func: det(Tensor self) -> Tensor
  use_c10_dispatcher: full
  variants: function, method

- func: diag_embed(Tensor self, int offset=0, int dim1=-2, int dim2=-1) -> Tensor
  use_c10_dispatcher: full
  variants: function, method

- func: diagflat(Tensor self, int offset=0) -> Tensor
  use_c10_dispatcher: full
  variants: function, method

- func: diagonal(Tensor(a) self, int offset=0, int dim1=0, int dim2=1) -> Tensor(a)
  variants: function, method
  supports_named_tensor: True

- func: diagonal.Dimname(Tensor(a) self, *, Dimname outdim, Dimname dim1, Dimname dim2, int offset=0) -> Tensor(a)
  variants: function, method
  supports_named_tensor: True

- func: fill_diagonal_(Tensor(a!) self, Scalar fill_value, bool wrap=False) -> Tensor(a!)
  variants: method

- func: div.Tensor(Tensor self, Tensor other) -> Tensor
  use_c10_dispatcher: full
  variants: function, method
  dispatch:
    CPU: div
    CUDA: div
    SparseCPU: div_sparse
    SparseCUDA: div_sparse
  supports_named_tensor: True

- func: div_.Tensor(Tensor(a!) self, Tensor other) -> Tensor(a!)
  variants: method
  dispatch:
    CPU: div_
    CUDA: div_
    SparseCPU: div_sparse_
    SparseCUDA: div_sparse_
  supports_named_tensor: True

- func: div.out(Tensor self, Tensor other, *, Tensor(a!) out) -> Tensor(a!)
  dispatch:
    CPU: div_out
    CUDA: div_out
    SparseCPU: div_out_sparse_zerodim
    SparseCUDA: div_out_sparse_zerodim
  supports_named_tensor: True

# For C++ only, until we have conversion from C++ numbers to Tensor
- func: div.Scalar(Tensor self, Scalar other) -> Tensor
  use_c10_dispatcher: full
  variants: function, method
  supports_named_tensor: True

- func: div_.Scalar(Tensor(a!) self, Scalar other) -> Tensor(a!)
  variants: method
  supports_named_tensor: True

- func: dot(Tensor self, Tensor tensor) -> Tensor
  use_c10_dispatcher: full
  variants: function, method
  dispatch:
    CPU: legacy::cpu::_th_dot
    CUDA: legacy::cuda::_th_dot
  supports_named_tensor: True

- func: dot.out(Tensor self, Tensor tensor, *, Tensor(a!) out) -> Tensor(a!)
  supports_named_tensor: True

- func: einsum(str equation, Tensor[] tensors) -> Tensor

- func: embedding(Tensor weight, Tensor indices, int padding_idx=-1, bool scale_grad_by_freq=False, bool sparse=False) -> Tensor
  use_c10_dispatcher: full

- func: embedding_backward(Tensor grad, Tensor indices, int num_weights, int padding_idx, bool scale_grad_by_freq, bool sparse) -> Tensor
  use_c10_dispatcher: full

- func: embedding_dense_backward(Tensor grad_output, Tensor indices, int num_weights, int padding_idx, bool scale_grad_by_freq) -> Tensor
  use_c10_dispatcher: full
  dispatch:
    CPU: embedding_dense_backward_cpu
    CUDA: embedding_dense_backward_cuda

- func: embedding_renorm_(Tensor(a!) self, Tensor indices, float max_norm, float norm_type) -> Tensor(a!)
  dispatch:
    CPU: embedding_renorm_cpu_
    CUDA: embedding_renorm_cuda_

- func: embedding_sparse_backward(Tensor grad, Tensor indices, int num_weights, int padding_idx, bool scale_grad_by_freq) -> Tensor
  use_c10_dispatcher: full

# NOTE [ embedding_bag Native Functions ]
# The `_embedding_bag.*` variants assume that input tensors except for `weight`,
# e.g. `indices` and `offsets` (and `offset2bag`), are contiguous.
# We really only need to enforce this for `_embedding_bag` (the forward) because
# the backward inputs are the same as forward ones.
# The above `embedding_bag` wrapper is created to achieve this, e.g.,
# applying indices = indices.contiguous().
# The backward functions apply a check that these input tensors are contiguous.

- func: embedding_bag(Tensor weight, Tensor indices, Tensor offsets, bool scale_grad_by_freq=False, int mode=0, bool sparse=False, Tensor? per_sample_weights=None, bool include_last_offset=False) -> (Tensor, Tensor, Tensor, Tensor)

- func: _embedding_bag(Tensor weight, Tensor indices, Tensor offsets, bool scale_grad_by_freq=False, int mode=0, bool sparse=False, Tensor? per_sample_weights=None, bool include_last_offset=False) -> (Tensor, Tensor, Tensor, Tensor)
  dispatch:
    CPU: _embedding_bag_cpu
    CUDA: _embedding_bag_cuda

- func: _embedding_bag_backward(Tensor grad, Tensor indices, Tensor offsets, Tensor offset2bag, Tensor bag_size, Tensor maximum_indices, int num_weights, bool scale_grad_by_freq, int mode, bool sparse, Tensor? per_sample_weights) -> Tensor

- func: _embedding_bag_sparse_backward(Tensor grad, Tensor indices, Tensor offsets, Tensor offset2bag, Tensor bag_size, int num_weights, bool scale_grad_by_freq, int mode, Tensor? per_sample_weights) -> Tensor

- func: _embedding_bag_dense_backward(Tensor grad, Tensor indices, Tensor offsets, Tensor offset2bag, Tensor bag_size, Tensor maximum_indices, int num_weights, bool scale_grad_by_freq, int mode, Tensor? per_sample_weights) -> Tensor
  dispatch:
    CPU: _embedding_bag_dense_backward_cpu
    CUDA: _embedding_bag_dense_backward_cuda

- func: _embedding_bag_per_sample_weights_backward(Tensor grad, Tensor weight, Tensor indices, Tensor offsets, Tensor offset2bag, int mode) -> Tensor
  use_c10_dispatcher: full
  dispatch:
    CPU: _embedding_bag_per_sample_weights_backward_cpu
    CUDA: _embedding_bag_per_sample_weights_backward_cuda

- func: empty.names(int[] size, *, Dimname[]? names, ScalarType? dtype=None, Layout? layout=None, Device? device=None, bool? pin_memory=None, MemoryFormat? memory_format=None) -> Tensor
  use_c10_dispatcher: unboxed_only
  device_guard: False

- func: empty.memory_format(int[] size, *, ScalarType? dtype=None, Layout? layout=None, Device? device=None, bool? pin_memory=None, MemoryFormat? memory_format=None) -> Tensor
  use_c10_dispatcher: unboxed_only
  dispatch:
    CPU: empty_cpu
    CUDA: empty_cuda
    MkldnnCPU: empty_mkldnn
    SparseCPU: empty_sparse
    SparseCUDA: empty_sparse

- func: new_empty(Tensor self, int[] size, *, ScalarType? dtype=None, Layout? layout=None, Device? device=None, bool? pin_memory=None) -> Tensor
  use_c10_dispatcher: unboxed_only
  variants: method

- func: new_full(Tensor self, int[] size, Scalar fill_value, *, ScalarType? dtype=None, Layout? layout=None, Device? device=None, bool? pin_memory=None) -> Tensor
  use_c10_dispatcher: unboxed_only
  variants: method

- func: new_zeros(Tensor self, int[] size, *, ScalarType? dtype=None, Layout? layout=None, Device? device=None, bool? pin_memory=None) -> Tensor
  use_c10_dispatcher: unboxed_only
  variants: method

# other overrides are to provide a more helpful error message that dtype is required
- func: _empty_affine_quantized(int[] size, *, ScalarType? dtype=None, Layout? layout=None, Device? device=None, bool? pin_memory=None, float scale=1, int zero_point=0, MemoryFormat? memory_format=contiguous_format) -> Tensor
  use_c10_dispatcher: unboxed_only
  dispatch:
    CPU: empty_affine_quantized_other_backends_stub
    QuantizedCPU: empty_affine_quantized_cpu

# it's a factory function receiving a tensor argument, thus overriding explicitly
# other overrides are to provide a more helpful error message that dtype is required
- func: _empty_per_channel_affine_quantized(int[] size, *, Tensor scales, Tensor zero_points, int axis, ScalarType? dtype=None, Layout? layout=None, Device? device=None, bool? pin_memory=None, MemoryFormat? memory_format=contiguous_format) -> Tensor
  use_c10_dispatcher: unboxed_only
  category_override: factory
  dispatch:
    CPU: empty_per_channel_affine_quantized_other_backends_stub
    QuantizedCPU: empty_per_channel_affine_quantized_cpu

- func: resize_(Tensor(a!) self, int[] size, *, MemoryFormat? memory_format=None) -> Tensor(a!)
  manual_kernel_registration: True
  use_c10_dispatcher: unboxed_only
  supports_named_tensor: True
  variants: method
  device_guard: False

- func: empty.out(int[] size, *, MemoryFormat? memory_format=None, Tensor(a!) out) -> Tensor(a!)
  device_guard: False

- func: empty_like(Tensor self, *, MemoryFormat? memory_format=None) -> Tensor
  device_guard: False
  supports_named_tensor: True

- func: empty_like.dtype(Tensor self, *, ScalarType dtype, Layout layout, Device device, bool pin_memory=False, MemoryFormat? memory_format=None) -> Tensor
  use_c10_dispatcher: unboxed_only
  device_guard: False
  supports_named_tensor: True

- func: empty_strided(int[] size, int[] stride, *, ScalarType? dtype=None, Layout? layout=None, Device? device=None, bool? pin_memory=None) -> Tensor
  use_c10_dispatcher: unboxed_only
  dispatch:
    CPU: empty_strided_cpu
    CUDA: empty_strided_cuda

- func: erf(Tensor self) -> Tensor
  use_c10_dispatcher: full
  supports_named_tensor: True
  variants: function, method

- func: erf_(Tensor(a!) self) -> Tensor(a!)
  supports_named_tensor: True
  variants: function, method
  dispatch:
    CPU: _erf__cpu
    CUDA: _erf__cuda

- func: erf.out(Tensor self, *, Tensor(a!) out) -> Tensor(a!)
  supports_named_tensor: True
  dispatch:
    CPU: _erf_out_cpu
    CUDA: _erf_out_cuda

- func: erfc(Tensor self) -> Tensor
  use_c10_dispatcher: full
  supports_named_tensor: True
  variants: function, method

- func: erfc_(Tensor(a!) self) -> Tensor(a!)
  supports_named_tensor: True
  variants: function, method
  dispatch:
    CPU: _erfc__cpu
    CUDA: _erfc__cuda

- func: erfc.out(Tensor self, *, Tensor(a!) out) -> Tensor(a!)
  supports_named_tensor: True
  dispatch:
    CPU: _erfc_out_cpu
    CUDA: _erfc_out_cuda

- func: exp(Tensor self) -> Tensor
  use_c10_dispatcher: full
  supports_named_tensor: True
  variants: function, method

- func: exp_(Tensor(a!) self) -> Tensor(a!)
  supports_named_tensor: True
  variants: function, method
  dispatch:
    CPU: _exp__cpu
    CUDA: _exp__cuda

- func: exp.out(Tensor self, *, Tensor(a!) out) -> Tensor(a!)
  supports_named_tensor: True
  dispatch:
    CPU: _exp_out_cpu
    CUDA: _exp_out_cuda

- func: expm1(Tensor self) -> Tensor
  use_c10_dispatcher: full
  supports_named_tensor: True
  variants: function, method

- func: expm1_(Tensor(a!) self) -> Tensor(a!)
  supports_named_tensor: True
  variants: function, method

- func: expm1.out(Tensor self, *, Tensor(a!) out) -> Tensor(a!)
  supports_named_tensor: True
  dispatch:
    CPU: expm1_out
    CUDA: expm1_out

- func: expand(Tensor(a) self, int[] size, *, bool implicit=False) -> Tensor(a)
  variants: method  # This is method-only to match the previous tensor API. In the future we could make this a function too.
  device_guard: False
  supports_named_tensor: True

- func: expand_as(Tensor self, Tensor other) -> Tensor
  use_c10_dispatcher: full
  variants: method  # This is method-only to match the previous tensor API. In the future we could make this a function too.
  device_guard: False

- func: eye(int n, *, ScalarType? dtype=None, Layout? layout=None, Device? device=None, bool? pin_memory=None) -> Tensor
  use_c10_dispatcher: unboxed_only

- func: eye.m(int n, int m, *, ScalarType? dtype=None, Layout? layout=None, Device? device=None, bool? pin_memory=None) -> Tensor
  use_c10_dispatcher: unboxed_only

- func: eye.out(int n, *, Tensor(a!) out) -> Tensor(a!)
  dispatch:
    CPU: eye_out_cpu
    CUDA: eye_out_cuda

- func: eye.m_out(int n, int m, *, Tensor(a!) out) -> Tensor(a!)
  dispatch:
    CPU: eye_out_cpu
    CUDA: eye_out_cuda

- func: flatten.using_ints(Tensor self, int start_dim=0, int end_dim=-1) -> Tensor
  use_c10_dispatcher: full
  variants: function, method
  supports_named_tensor: True

- func: flatten.named_out_dim(Tensor self, int start_dim, int end_dim, Dimname out_dim) -> Tensor
  variants: function, method
  supports_named_tensor: True

- func: flatten.using_names(Tensor self, Dimname start_dim, Dimname end_dim, Dimname out_dim) -> Tensor
  variants: function, method
  supports_named_tensor: True

- func: flatten.DimnameList(Tensor self, Dimname[] dims, Dimname out_dim) -> Tensor
  variants: function, method
  supports_named_tensor: True

- func: fill_.Scalar(Tensor(a!) self, Scalar value) -> Tensor(a!)
  supports_named_tensor: True
  variants: function, method

- func: fill_.Tensor(Tensor(a!) self, Tensor value) -> Tensor(a!)
  supports_named_tensor: True
  variants: function, method

- func: floor(Tensor self) -> Tensor
  use_c10_dispatcher: full
  supports_named_tensor: True
  variants: function, method

- func: floor_(Tensor(a!) self) -> Tensor(a!)
  supports_named_tensor: True
  variants: function, method

- func: floor.out(Tensor self, *, Tensor(a!) out) -> Tensor(a!)
  supports_named_tensor: True
  dispatch:
    CPU: floor_out
    CUDA: floor_out

- func: floor_divide(Tensor input, Tensor other) -> Tensor
  supports_named_tensor: True

- func: floor_divide.Scalar(Tensor input, Scalar other) -> Tensor
  supports_named_tensor: True

- func: frac(Tensor self) -> Tensor
  use_c10_dispatcher: full
  supports_named_tensor: True
  variants: function, method

- func: frac_(Tensor(a!) self) -> Tensor(a!)
  supports_named_tensor: True
  variants: function, method

- func: frac.out(Tensor self, *, Tensor(a!) out) -> Tensor(a!)
  supports_named_tensor: True

- func: full.names(int[] size, Scalar fill_value, *, Dimname[]? names, ScalarType? dtype=None, Layout? layout=None, Device? device=None, bool? pin_memory=None) -> Tensor
  use_c10_dispatcher: unboxed_only
  device_guard: False

- func: full(int[] size, Scalar fill_value, *, ScalarType? dtype=None, Layout? layout=None, Device? device=None, bool? pin_memory=None) -> Tensor
  use_c10_dispatcher: unboxed_only

- func: full.out(int[] size, Scalar fill_value, *, Tensor(a!) out) -> Tensor(a!)

- func: full_like(Tensor self, Scalar fill_value, *, MemoryFormat? memory_format=None) -> Tensor
  supports_named_tensor: True

- func: full_like.dtype(Tensor self, Scalar fill_value, *, ScalarType dtype, Layout layout, Device device, bool pin_memory=False, MemoryFormat? memory_format=None) -> Tensor
  use_c10_dispatcher: unboxed_only
  supports_named_tensor: True

- func: from_file(str filename, bool? shared=None, int? size=0, *, ScalarType? dtype=None, Layout? layout=None, Device? device=None, bool? pin_memory=None) -> Tensor
  use_c10_dispatcher: unboxed_only
  dispatch:
    CPU: from_file

# NOTE [ grid_sampler Native Functions ]
# `grid_sampler` does all the shape checking and then dispatches to one of
# `cudnn_grid_sampler`, `grid_sampler_2d`, or `grid_sampler_3d`, each of which
# has the corresponding backward defined as native functions as well. Therefore,
# in these functions and their backwards, no more shape checking is done.
#
# Additionally, arguments `padding_mode` and `interpolation_mode` are cast to
# enums defined in `native/GridSampler.h`. `cudnn_grid_sampler` doesn't take in
# `interpolation_mode` because it only supports Bilinear interpolation mode.
# Nor does it take in `align_corners` because it only supports the mode
# `align_corners = True`.
- func: grid_sampler(Tensor input, Tensor grid, int interpolation_mode, int padding_mode, bool align_corners) -> Tensor
  use_c10_dispatcher: full

- func: grid_sampler_2d(Tensor input, Tensor grid, int interpolation_mode, int padding_mode, bool align_corners) -> Tensor
  use_c10_dispatcher: full
  dispatch:
    CPU: grid_sampler_2d_cpu
    CUDA: grid_sampler_2d_cuda

- func: grid_sampler_2d_backward(Tensor grad_output, Tensor input, Tensor grid, int interpolation_mode, int padding_mode, bool align_corners) -> (Tensor, Tensor)
  dispatch:
    CPU: grid_sampler_2d_backward_cpu
    CUDA: grid_sampler_2d_backward_cuda

- func: grid_sampler_3d(Tensor input, Tensor grid, int interpolation_mode, int padding_mode, bool align_corners) -> Tensor
  use_c10_dispatcher: full
  dispatch:
    CPU: grid_sampler_3d_cpu
    CUDA: grid_sampler_3d_cuda

- func: grid_sampler_3d_backward(Tensor grad_output, Tensor input, Tensor grid, int interpolation_mode, int padding_mode, bool align_corners) -> (Tensor, Tensor)
  dispatch:
    CPU: grid_sampler_3d_backward_cpu
    CUDA: grid_sampler_3d_backward_cuda

- func: hann_window(int window_length, *, ScalarType? dtype=None, Layout? layout=None, Device? device=None, bool? pin_memory=None) -> Tensor
  use_c10_dispatcher: unboxed_only

- func: hann_window.periodic(int window_length, bool periodic, *, ScalarType? dtype=None, Layout? layout=None, Device? device=None, bool? pin_memory=None) -> Tensor
  use_c10_dispatcher: unboxed_only

- func: hamming_window(int window_length, *, ScalarType? dtype=None, Layout? layout=None, Device? device=None, bool? pin_memory=None) -> Tensor
  use_c10_dispatcher: unboxed_only

- func: hamming_window.periodic(int window_length, bool periodic, *, ScalarType? dtype=None, Layout? layout=None, Device? device=None, bool? pin_memory=None) -> Tensor
  use_c10_dispatcher: unboxed_only

- func: hamming_window.periodic_alpha(int window_length, bool periodic, float alpha, *, ScalarType? dtype=None, Layout? layout=None, Device? device=None, bool? pin_memory=None) -> Tensor
  use_c10_dispatcher: unboxed_only

- func: hamming_window.periodic_alpha_beta(int window_length, bool periodic, float alpha, float beta, *, ScalarType? dtype=None, Layout? layout=None, Device? device=None, bool? pin_memory=None) -> Tensor
  use_c10_dispatcher: unboxed_only

- func: hinge_embedding_loss(Tensor self, Tensor target, float margin=1.0, int reduction=Mean) -> Tensor
  use_c10_dispatcher: full

- func: ger(Tensor self, Tensor vec2) -> Tensor
  use_c10_dispatcher: full
  variants: function, method
  dispatch:
    CPU: legacy::cpu::_th_ger
    CUDA: legacy::cuda::_th_ger

- func: ger.out(Tensor self, Tensor vec2, *, Tensor(a!) out) -> Tensor(a!)
  dispatch:
    CPU: legacy::cpu::_th_ger_out
    CUDA: legacy::cuda::_th_ger_out

- func: group_norm(Tensor input, int num_groups, Tensor? weight=None, Tensor? bias=None, float eps=1e-05, bool cudnn_enabled=True) -> Tensor

# FFT

- func: fft(Tensor self, int signal_ndim, bool normalized=False) -> Tensor
  use_c10_dispatcher: full
  variants: function, method

- func: ifft(Tensor self, int signal_ndim, bool normalized=False) -> Tensor
  use_c10_dispatcher: full
  variants: function, method

- func: rfft(Tensor self, int signal_ndim, bool normalized=False, bool onesided=True) -> Tensor
  use_c10_dispatcher: full
  variants: function, method

- func: irfft(Tensor self, int signal_ndim, bool normalized=False, bool onesided=True, int[] signal_sizes=[]) -> Tensor
  variants: function, method

- func: _fft_with_size(Tensor self, int signal_ndim, bool complex_input, bool complex_output, bool inverse, int[] checked_signal_sizes, bool normalized, bool onesided, int[] output_sizes) -> Tensor
  variants: function
  dispatch:
    CPU: _fft_mkl
    CUDA: _fft_cufft

- func: _cufft_get_plan_cache_size(int device_index) -> int
  use_c10_dispatcher: full

- func: _cufft_get_plan_cache_max_size(int device_index) -> int
  use_c10_dispatcher: full

- func: _cufft_set_plan_cache_max_size(int device_index, int max_size) -> ()

- func: _cufft_clear_plan_cache(int device_index) -> ()

- func: index.Tensor(Tensor self, Tensor?[] indices) -> Tensor
  variants: function, method
  # NB: This function is special-cased in tools/autograd/gen_variable_type.py

- func: index_copy_(Tensor(a!) self, int dim, Tensor index, Tensor source) -> Tensor(a!)
  variants: method

- func: index_copy(Tensor self, int dim, Tensor index, Tensor source) -> Tensor
  use_c10_dispatcher: full
  variants: function, method

- func: index_copy_.dimname(Tensor(a!) self, Dimname dim, Tensor index, Tensor source) -> Tensor(a!)
  variants: method

- func: index_copy.dimname(Tensor self, Dimname dim, Tensor index, Tensor source) -> Tensor
  variants: function, method

- func: index_put_(Tensor(a!) self, Tensor?[] indices, Tensor values, bool accumulate=False) -> Tensor(a!)
  variants: function, method

- func: index_put(Tensor self, Tensor?[] indices, Tensor values, bool accumulate=False) -> Tensor
  variants: function, method

- func: _index_put_impl_(Tensor(a!) self, Tensor?[] indices, Tensor values, bool accumulate=False, bool unsafe=False) -> Tensor(a!)
  variants: function

- func: instance_norm(Tensor input, Tensor? weight, Tensor? bias, Tensor? running_mean, Tensor? running_var, bool use_input_stats, float momentum, float eps, bool cudnn_enabled) -> Tensor
  variants: function

- func: inverse(Tensor self) -> Tensor
  use_c10_dispatcher: full
  variants: function, method

- func: inverse.out(Tensor self, *, Tensor(a!) out) -> Tensor(a!)

- func: _inverse_helper(Tensor self) -> Tensor
  use_c10_dispatcher: full
  variants: function
  dispatch:
    CPU: _inverse_helper_cpu
    CUDA: _inverse_helper_cuda

- func: isclose(Tensor self, Tensor other, float rtol=1e-05, float atol=1e-08, bool equal_nan=False) -> Tensor
  use_c10_dispatcher: full
  variants: function, method

- func: isnan(Tensor self) -> Tensor
  use_c10_dispatcher: full
  variants: function
  device_guard: False
  supports_named_tensor: True
  dispatch:
    CPU: isnan
    CUDA: isnan
    SparseCPU: isnan_sparse
    SparseCUDA: isnan_sparse

- func: is_distributed(Tensor self) -> bool
  use_c10_dispatcher: full
  variants: function, method
  device_guard: False

- func: is_floating_point(Tensor self) -> bool
  use_c10_dispatcher: full
  variants: function, method
  device_guard: False
  supports_named_tensor: True

- func: is_complex(Tensor self) -> bool
  use_c10_dispatcher: full
  variants: function, method
  device_guard: False
  supports_named_tensor: True

- func: is_nonzero(Tensor self) -> bool
  use_c10_dispatcher: full
  variants: function, method
  device_guard: False
  supports_named_tensor: True

- func: is_same_size(Tensor self, Tensor other) -> bool
  use_c10_dispatcher: full
  variants: function, method
  device_guard: False
  supports_named_tensor: True

- func: is_signed(Tensor self) -> bool
  use_c10_dispatcher: full
  variants: function, method
  device_guard: False
  supports_named_tensor: True

- func: kl_div(Tensor self, Tensor target, int reduction=Mean) -> Tensor
  use_c10_dispatcher: full

- func: kl_div_backward(Tensor grad_output, Tensor self, Tensor target, int reduction=Mean) -> Tensor
  use_c10_dispatcher: full
  dispatch:
    CPU: kl_div_backward_cpu
    CUDA: kl_div_backward_cuda

- func: kthvalue(Tensor self, int k, int dim=-1, bool keepdim=False) -> (Tensor values, Tensor indices)
  supports_named_tensor: True
  variants: function, method

- func: kthvalue.values(Tensor self, int k, int dim=-1, bool keepdim=False, *, Tensor(a!) values, Tensor(b!) indices) -> (Tensor(a!) values, Tensor(b!) indices)
  supports_named_tensor: True
  dispatch:
    CPU: kthvalue_out_cpu
    CUDA: kthvalue_out_cuda

- func: kthvalue.dimname(Tensor self, int k, Dimname dim, bool keepdim=False) -> (Tensor values, Tensor indices)
  supports_named_tensor: True
  variants: function, method

- func: kthvalue.dimname_out(Tensor self, int k, Dimname dim, bool keepdim=False, *, Tensor(a!) values, Tensor(b!) indices) -> (Tensor(a!) values, Tensor(b!) indices)
  supports_named_tensor: True

- func: layer_norm(Tensor input, int[] normalized_shape, Tensor? weight=None, Tensor? bias=None, float eps=1e-05, bool cudnn_enable=True) -> Tensor

- func: native_layer_norm(Tensor input, Tensor? weight, Tensor? bias, int M, int N, float eps) -> (Tensor, Tensor, Tensor)
  dispatch:
    CPU: layer_norm_cpu
    CUDA: layer_norm_cuda

- func: native_layer_norm_backward(Tensor grad_out, Tensor input, Tensor mean, Tensor rstd, Tensor? weight, int M, int N, bool[3] output_mask) -> (Tensor, Tensor, Tensor)
  dispatch:
    CPU: layer_norm_backward_cpu
    CUDA: layer_norm_backward_cuda

- func: linear(Tensor input, Tensor weight, Tensor? bias=None) -> Tensor
  python_module: nn

- func: mkldnn_linear(Tensor input, Tensor weight, Tensor? bias=None) -> Tensor
  python_module: nn
  dispatch:
    MkldnnCPU: mkldnn_linear

- func: fbgemm_linear_int8_weight_fp32_activation(Tensor input, Tensor weight, Tensor packed, Tensor col_offsets, Scalar weight_scale, Scalar weight_zero_point, Tensor bias) -> Tensor

- func: fbgemm_linear_int8_weight(Tensor input, Tensor weight, Tensor packed, Tensor col_offsets, Scalar weight_scale, Scalar weight_zero_point, Tensor bias) -> Tensor
  use_c10_dispatcher: full

- func: fbgemm_linear_quantize_weight(Tensor input) -> (Tensor, Tensor, float, int)

- func: fbgemm_pack_gemm_matrix_fp16(Tensor input) -> Tensor
  use_c10_dispatcher: full

- func: fbgemm_linear_fp16_weight_fp32_activation(Tensor input, Tensor packed_weight, Tensor bias) -> Tensor

- func: fbgemm_linear_fp16_weight(Tensor input, Tensor packed_weight, Tensor bias) -> Tensor
  use_c10_dispatcher: full

- func: fbgemm_pack_quantized_matrix(Tensor input) -> Tensor
  use_c10_dispatcher: full

- func: fbgemm_pack_quantized_matrix.KN(Tensor input, int K, int N) -> Tensor
  use_c10_dispatcher: full

- func: linspace(Scalar start, Scalar end, int steps=100, *, ScalarType? dtype=None, Layout? layout=None, Device? device=None, bool? pin_memory=None) -> Tensor
  use_c10_dispatcher: unboxed_only

- func: linspace.out(Scalar start, Scalar end, int steps=100, *, Tensor(a!) out) -> Tensor(a!)
  dispatch:
    CPU: linspace_cpu_out
    CUDA: linspace_cuda_out

- func: log(Tensor self) -> Tensor
  use_c10_dispatcher: full
  supports_named_tensor: True
  variants: function, method

- func: log_(Tensor(a!) self) -> Tensor(a!)
  supports_named_tensor: True
  variants: function, method

- func: log.out(Tensor self, *, Tensor(a!) out) -> Tensor(a!)
  supports_named_tensor: True
  dispatch:
    CPU: log_out
    CUDA: log_out

- func: log10(Tensor self) -> Tensor
  use_c10_dispatcher: full
  supports_named_tensor: True
  variants: function, method

- func: log10_(Tensor(a!) self) -> Tensor(a!)
  supports_named_tensor: True
  variants: function, method

- func: log10.out(Tensor self, *, Tensor(a!) out) -> Tensor(a!)
  supports_named_tensor: True
  dispatch:
    CPU: log10_out
    CUDA: log10_out

- func: log1p(Tensor self) -> Tensor
  use_c10_dispatcher: full
  supports_named_tensor: True
  variants: function, method

- func: log1p_(Tensor(a!) self) -> Tensor(a!)
  supports_named_tensor: True
  variants: function, method
  dispatch:
    CPU: log1p_
    CUDA: log1p_
    SparseCPU: log1p_sparse_
    SparseCUDA: log1p_sparse_

- func: log1p.out(Tensor self, *, Tensor(a!) out) -> Tensor(a!)
  supports_named_tensor: True
  dispatch:
    CPU: log1p_out
    CUDA: log1p_out
    SparseCPU: log1p_out_sparse
    SparseCUDA: log1p_out_sparse

- func: log2(Tensor self) -> Tensor
  use_c10_dispatcher: full
  supports_named_tensor: True
  variants: function, method

- func: log2_(Tensor(a!) self) -> Tensor(a!)
  supports_named_tensor: True
  variants: function, method

- func: log2.out(Tensor self, *, Tensor(a!) out) -> Tensor(a!)
  supports_named_tensor: True
  dispatch:
    CPU: log2_out
    CUDA: log2_out

- func: logdet(Tensor self) -> Tensor
  use_c10_dispatcher: full
  variants: function, method

- func: logspace(Scalar start, Scalar end, int steps=100, float base=10.0, *, ScalarType? dtype=None, Layout? layout=None, Device? device=None, bool? pin_memory=None) -> Tensor
  use_c10_dispatcher: unboxed_only

- func: logspace.out(Scalar start, Scalar end, int steps=100, float base=10.0, *, Tensor(a!) out) -> Tensor(a!)
  dispatch:
    CPU: logspace_cpu_out
    CUDA: logspace_cuda_out

# log_softmax allows positional dtype, unlike most operators, because kwonly is BC-breaking when loading jit models.
- func: log_softmax.int(Tensor self, int dim, ScalarType? dtype=None) -> Tensor
  variants: function, method
  supports_named_tensor: True

- func: log_softmax.Dimname(Tensor self, Dimname dim, *, ScalarType? dtype=None) -> Tensor
  variants: function, method
  supports_named_tensor: True

- func: _log_softmax(Tensor self, int dim, bool half_to_float) -> Tensor
  use_c10_dispatcher: full
  dispatch:
    CPU: log_softmax_cpu
    CUDA: log_softmax_cuda

- func: _log_softmax_backward_data(Tensor grad_output, Tensor output, int dim, Tensor self) -> Tensor
  use_c10_dispatcher: full
  dispatch:
    CPU: log_softmax_backward_cpu
    CUDA: log_softmax_backward_cuda

- func: logsumexp(Tensor self, int[1] dim, bool keepdim=False) -> Tensor
  supports_named_tensor: True
  variants: function, method

- func: logsumexp.out(Tensor self, int[1] dim, bool keepdim=False, *, Tensor(a!) out) -> Tensor(a!)
  supports_named_tensor: True

- func: logsumexp.names(Tensor self, Dimname[1] dim, bool keepdim=False) -> Tensor
  supports_named_tensor: True
  variants: function, method

- func: logsumexp.names_out(Tensor self, Dimname[1] dim, bool keepdim=False, *, Tensor(a!) out) -> Tensor(a!)
  supports_named_tensor: True

- func: margin_ranking_loss(Tensor input1, Tensor input2, Tensor target, float margin=0.0, int reduction=Mean) -> Tensor
  use_c10_dispatcher: full

- func: matmul(Tensor self, Tensor other) -> Tensor
  use_c10_dispatcher: full
  variants: function, method
  supports_named_tensor: True

- func: matmul.out(Tensor self, Tensor other, *, Tensor(a!) out) -> Tensor(a!)
  supports_named_tensor: True

- func: matrix_rank.tol(Tensor self, float tol, bool symmetric=False) -> Tensor
  use_c10_dispatcher: full

- func: matrix_rank(Tensor self, bool symmetric=False) -> Tensor
  use_c10_dispatcher: full

- func: matrix_power(Tensor self, int n) -> Tensor
  use_c10_dispatcher: full
  variants: function, method

- func: max.dim(Tensor self, int dim, bool keepdim=False) -> (Tensor values, Tensor indices)
  variants: function, method
  supports_named_tensor: True

- func: max.dim_max(Tensor self, int dim, bool keepdim=False, *, Tensor(a!) max, Tensor(b!) max_values) -> (Tensor(a!) values, Tensor(b!) indices)
  supports_named_tensor: True

- func: max_values(Tensor self, int[1] dim, bool keepdim=False) -> Tensor
  variants: function, method

- func: max.names_dim(Tensor self, Dimname dim, bool keepdim=False) -> (Tensor values, Tensor indices)
  variants: function, method
  supports_named_tensor: True

- func: max.names_dim_max(Tensor self, Dimname dim, bool keepdim=False, *, Tensor(a!) max, Tensor(b!) max_values) -> (Tensor(a!) values, Tensor(b!) indices)
  supports_named_tensor: True

- func: max_values.names(Tensor self, Dimname[1] dim, bool keepdim=False) -> Tensor
  variants: function, method

# Return: (Tensor output, Tensor indices)
- func: max_pool1d_with_indices(Tensor self, int[1] kernel_size, int[1] stride=[], int[1] padding=0, int[1] dilation=1, bool ceil_mode=False) -> (Tensor, Tensor)
  supports_named_tensor: True

- func: max_pool1d(Tensor self, int[1] kernel_size, int[1] stride=[], int[1] padding=0, int[1] dilation=1, bool ceil_mode=False) -> Tensor
  supports_named_tensor: True

- func: max_pool2d(Tensor self, int[2] kernel_size, int[2] stride=[], int[2] padding=0, int[2] dilation=1, bool ceil_mode=False) -> Tensor
  supports_named_tensor: True

- func: mkldnn_max_pool2d(Tensor self, int[2] kernel_size, int[2] stride=[], int[2] padding=0, int[2] dilation=1, bool ceil_mode=False) -> Tensor
  requires_tensor: True
  dispatch:
    MkldnnCPU: mkldnn_max_pool2d

- func: quantized_max_pool2d(Tensor self, int[2] kernel_size, int[2] stride=[], int[2] padding=0, int[2] dilation=1, bool ceil_mode=False) -> Tensor
  requires_tensor: True
  dispatch:
    QuantizedCPU: quantized_max_pool2d

- func: max_pool3d(Tensor self, int[3] kernel_size, int[3] stride=[], int[3] padding=0, int[3] dilation=1, bool ceil_mode=False) -> Tensor
  supports_named_tensor: True

# The CPU and GPU dispatch variants are named weirdly here because otherwise there
# are namespacing issues in C++
- func: mean(Tensor self, *, ScalarType? dtype=None) -> Tensor
  variants: function, method
  supports_named_tensor: True
  dispatch:
    CPU: mean_cpu_gpu
    CUDA: mean_cpu_gpu
    QuantizedCPU: quantized_mean_cpu

- func: mean.dim(Tensor self, int[1] dim, bool keepdim=False, *, ScalarType? dtype=None) -> Tensor
  variants: function, method
  supports_named_tensor: True
  dispatch:
    CPU: mean_cpu_gpu
    CUDA: mean_cpu_gpu
    QuantizedCPU: quantized_mean_cpu

- func: mean.out(Tensor self, int[1] dim, bool keepdim=False, *, ScalarType? dtype=None, Tensor(a!) out) -> Tensor(a!)
  supports_named_tensor: True
  dispatch:
    CPU: mean_out_cpu_gpu
    CUDA: mean_out_cpu_gpu
    QuantizedCPU: quantized_mean_out_cpu

- func: mean.names_dim(Tensor self, Dimname[1] dim, bool keepdim=False, *, ScalarType? dtype=None) -> Tensor
  variants: function, method
  supports_named_tensor: True

- func: mean.names_out(Tensor self, Dimname[1] dim, bool keepdim=False, *, ScalarType? dtype=None, Tensor(a!) out) -> Tensor(a!)
  supports_named_tensor: True

- func: median.dim(Tensor self, int dim, bool keepdim=False) -> (Tensor values, Tensor indices)
  supports_named_tensor: True
  variants: function, method

- func: median.dim_values(Tensor self, int dim, bool keepdim=False, *, Tensor(a!) values, Tensor(b!) indices) -> (Tensor(a!) values, Tensor(b!) indices)
  supports_named_tensor: True

- func: median.names_dim(Tensor self, Dimname dim, bool keepdim=False) -> (Tensor values, Tensor indices)
  supports_named_tensor: True
  variants: function, method

- func: median.names_dim_values(Tensor self, Dimname dim, bool keepdim=False, *, Tensor(a!) values, Tensor(b!) indices) -> (Tensor(a!) values, Tensor(b!) indices)
  supports_named_tensor: True

- func: min.dim(Tensor self, int dim, bool keepdim=False) -> (Tensor values, Tensor indices)
  variants: function, method
  supports_named_tensor: True

- func: min.dim_min(Tensor self, int dim, bool keepdim=False, *, Tensor(a!) min, Tensor(b!) min_indices) -> (Tensor(a!) values, Tensor(b!) indices)
  supports_named_tensor: True

- func: min_values(Tensor self, int[1] dim, bool keepdim=False) -> Tensor
  variants: function, method

- func: min.names_dim(Tensor self, Dimname dim, bool keepdim=False) -> (Tensor values, Tensor indices)
  variants: function, method
  supports_named_tensor: True

- func: min.names_dim_min(Tensor self, Dimname dim, bool keepdim=False, *, Tensor(a!) min, Tensor(b!) min_indices) -> (Tensor(a!) values, Tensor(b!) indices)
  supports_named_tensor: True

- func: min_values.names(Tensor self, Dimname[1] dim, bool keepdim=False) -> Tensor
  variants: function, method

- func: mkldnn_convolution(Tensor self, Tensor weight, Tensor? bias, int[] padding, int[] stride, int[] dilation, int groups) -> Tensor

- func: mkldnn_convolution_backward_input(int[] self_size, Tensor grad_output, Tensor weight, int[] padding, int[] stride, int[] dilation, int groups, bool bias_defined) -> Tensor

- func: mkldnn_convolution_backward_weights(int[] weight_size, Tensor grad_output, Tensor self, int[] padding, int[] stride, int[] dilation, int groups, bool bias_defined) -> (Tensor, Tensor)

- func: mkldnn_convolution_backward(Tensor self, Tensor grad_output, Tensor weight, int[] padding, int[] stride, int[] dilation, int groups, bool[3] output_mask) -> (Tensor, Tensor, Tensor)

- func: miopen_batch_norm(Tensor input, Tensor weight, Tensor? bias, Tensor? running_mean, Tensor? running_var, bool training, float exponential_average_factor, float epsilon) -> (Tensor, Tensor, Tensor)
  dispatch:
    CUDA: miopen_batch_norm

- func: miopen_batch_norm_backward(Tensor input, Tensor grad_output, Tensor weight, Tensor? running_mean, Tensor? running_var, Tensor? save_mean, Tensor? save_var, float epsilon) -> (Tensor, Tensor, Tensor)
  dispatch:
    CUDA: miopen_batch_norm_backward

- func: miopen_convolution(Tensor self, Tensor weight, Tensor? bias, int[] padding, int[] stride, int[] dilation, int groups, bool benchmark, bool deterministic) -> Tensor
  dispatch:
    CUDA: miopen_convolution

- func: miopen_convolution_backward_input(int[] self_size, Tensor grad_output, Tensor weight, int[] padding, int[] stride, int[] dilation, int groups, bool benchmark, bool deterministic) -> Tensor
  dispatch:
    CUDA: miopen_convolution_backward_input

- func: miopen_convolution_backward(Tensor self, Tensor grad_output, Tensor weight, int[] padding, int[] stride, int[] dilation, int groups, bool benchmark, bool deterministic, bool[3] output_mask) -> (Tensor, Tensor, Tensor)
  dispatch:
    CUDA: miopen_convolution_backward

- func: miopen_convolution_backward_bias(Tensor grad_output) -> Tensor
  use_c10_dispatcher: full
  dispatch:
    CUDA: miopen_convolution_backward_bias

- func: miopen_convolution_backward_weight(int[] weight_size, Tensor grad_output, Tensor self, int[] padding, int[] stride, int[] dilation, int groups, bool benchmark, bool deterministic) -> Tensor
  dispatch:
    CUDA: miopen_convolution_backward_weight

- func: miopen_convolution_transpose(Tensor self, Tensor weight, Tensor? bias, int[] padding, int[] output_padding, int[] stride, int[] dilation, int groups, bool benchmark, bool deterministic) -> Tensor
  dispatch:
    CUDA: miopen_convolution_transpose

# NB: output_padding not strictly needed here, but it's helpful for the float
# backwards
- func: miopen_convolution_transpose_backward(Tensor self, Tensor grad_output, Tensor weight, int[] padding, int[] output_padding, int[] stride, int[] dilation, int groups, bool benchmark, bool deterministic, bool[3] output_mask) -> (Tensor, Tensor, Tensor)
  dispatch:
    CUDA: miopen_convolution_transpose_backward

- func: miopen_convolution_transpose_backward_input(Tensor grad_output, Tensor weight, int[] padding, int[] stride, int[] dilation, int groups, bool benchmark, bool deterministic) -> Tensor
  dispatch:
    CUDA: miopen_convolution_transpose_backward_input

- func: miopen_convolution_transpose_backward_weight(int[] weight_size, Tensor grad_output, Tensor self, int[] padding, int[] stride, int[] dilation, int groups, bool benchmark, bool deterministic) -> Tensor
  dispatch:
    CUDA: miopen_convolution_transpose_backward_weight

- func: miopen_depthwise_convolution(Tensor self, Tensor weight, Tensor? bias, int[] padding, int[] stride, int[] dilation, int groups, bool benchmark, bool deterministic) -> Tensor
  dispatch:
    CUDA: miopen_depthwise_convolution

- func: miopen_depthwise_convolution_backward_input(int[] self_size, Tensor grad_output, Tensor weight, int[] padding, int[] stride, int[] dilation, int groups, bool benchmark, bool deterministic) -> Tensor
  dispatch:
    CUDA: miopen_depthwise_convolution_backward_input

- func: miopen_depthwise_convolution_backward(Tensor self, Tensor grad_output, Tensor weight, int[] padding, int[] stride, int[] dilation, int groups, bool benchmark, bool deterministic, bool[3] output_mask) -> (Tensor, Tensor, Tensor)
  dispatch:
    CUDA: miopen_depthwise_convolution_backward

- func: miopen_depthwise_convolution_backward_weight(int[] weight_size, Tensor grad_output, Tensor self, int[] padding, int[] stride, int[] dilation, int groups, bool benchmark, bool deterministic) -> Tensor
  dispatch:
    CUDA: miopen_depthwise_convolution_backward_weight

- func: miopen_rnn(Tensor input, Tensor[] weight, int weight_stride0, Tensor hx, Tensor? cx, int mode, int hidden_size, int num_layers, bool batch_first, float dropout, bool train, bool bidirectional, int[] batch_sizes, Tensor? dropout_state) -> (Tensor, Tensor, Tensor, Tensor, Tensor)
  dispatch:
    CUDA: miopen_rnn

- func: miopen_rnn_backward(Tensor input, Tensor[] weight, int weight_stride0, Tensor weight_buf, Tensor hx, Tensor? cx, Tensor output, Tensor? grad_output, Tensor? grad_hy, Tensor? grad_cy, int mode, int hidden_size, int num_layers, bool batch_first, float dropout, bool train, bool bidirectional, int[] batch_sizes, Tensor? dropout_state, Tensor reserve, bool[4] output_mask) -> (Tensor, Tensor, Tensor, Tensor[])
  dispatch:
    CUDA: miopen_rnn_backward

- func: mm(Tensor self, Tensor mat2) -> Tensor
  use_c10_dispatcher: full
  variants: function, method
  dispatch:
    CPU: mm_cpu
    CUDA: legacy::cuda::_th_mm
    SparseCPU: _sparse_mm
    SparseCUDA: _sparse_mm
  supports_named_tensor: True

- func: mm.out(Tensor self, Tensor mat2, *, Tensor(a!) out) -> Tensor(a!)
  dispatch:
    CPU: mm_cpu_out
    CUDA: legacy::cuda::_th_mm_out
    SparseCPU: _sparse_mm_out
    SparseCUDA: _sparse_mm_out
  supports_named_tensor: True

- func: _sparse_mm(Tensor sparse, Tensor dense) -> Tensor
  use_c10_dispatcher: full

- func: mode(Tensor self, int dim=-1, bool keepdim=False) -> (Tensor values, Tensor indices)
  supports_named_tensor: True
  variants: function, method

- func: mode.values(Tensor self, int dim=-1, bool keepdim=False, *, Tensor(a!) values, Tensor(b!) indices) -> (Tensor(a!) values, Tensor(b!) indices)
  supports_named_tensor: True

- func: mode.dimname(Tensor self, Dimname dim, bool keepdim=False) -> (Tensor values, Tensor indices)
  variants: function, method
  supports_named_tensor: True

- func: mode.dimname_out(Tensor self, Dimname dim, bool keepdim=False, *, Tensor(a!) values, Tensor(b!) indices) -> (Tensor(a!) values, Tensor(b!) indices)
  supports_named_tensor: True

- func: mul.Tensor(Tensor self, Tensor other) -> Tensor
  use_c10_dispatcher: full
  variants: function, method
  dispatch:
    CPU: mul
    CUDA: mul
    SparseCPU: mul_sparse
    SparseCUDA: mul_sparse
    MkldnnCPU: mkldnn_mul
  supports_named_tensor: True

- func: mul_.Tensor(Tensor(a!) self, Tensor other) -> Tensor(a!)
  variants: method
  dispatch:
    CPU: mul_
    CUDA: mul_
    SparseCPU: mul_sparse_
    SparseCUDA: mul_sparse_
    MkldnnCPU: mkldnn_mul_
  supports_named_tensor: True

- func: mul.out(Tensor self, Tensor other, *, Tensor(a!) out) -> Tensor(a!)
  dispatch:
    CPU: mul_out
    CUDA: mul_out
    SparseCPU: mul_out_sparse_cpu
    SparseCUDA: mul_out_sparse_cuda
    MkldnnCPU: mkldnn_mul_out
  supports_named_tensor: True

  # For C++ only, until we have conversion from C++ numbers to Tensor
- func: mul.Scalar(Tensor self, Scalar other) -> Tensor
  use_c10_dispatcher: full
  variants: function, method

- func: mul_.Scalar(Tensor(a!) self, Scalar other) -> Tensor(a!)
  variants: method

- func: mv(Tensor self, Tensor vec) -> Tensor
  use_c10_dispatcher: full
  variants: function, method
  dispatch:
    CPU: mv_cpu
    CUDA: legacy::cuda::_th_mv
  supports_named_tensor: True

- func: mv.out(Tensor self, Tensor vec, *, Tensor(a!) out) -> Tensor(a!)
  dispatch:
    CPU: mv_cpu_out
    CUDA: legacy::cuda::_th_mv_out
  supports_named_tensor: True

- func: mvlgamma(Tensor self, int p) -> Tensor
  use_c10_dispatcher: full
  variants: function, method

- func: mvlgamma_(Tensor(a!) self, int p) -> Tensor(a!)
  variants: method

- func: narrow_copy(Tensor self, int dim, int start, int length) -> Tensor
  use_c10_dispatcher: full
  variants: method
  dispatch:
    CPU: narrow_copy_dense
    CUDA: narrow_copy_dense
    SparseCPU: narrow_copy_sparse
    SparseCUDA: narrow_copy_sparse

- func: narrow(Tensor(a) self, int dim, int start, int length) -> Tensor(a)
  variants: function, method
  device_guard: False
  supports_named_tensor: True

- func: native_batch_norm(Tensor input, Tensor? weight, Tensor? bias, Tensor? running_mean, Tensor? running_var, bool training, float momentum, float eps) -> (Tensor, Tensor, Tensor)
  dispatch:
    CPU: batch_norm_cpu
    CUDA: batch_norm_cuda
    MkldnnCPU: mkldnn_batch_norm

- func: native_batch_norm.out(Tensor input, Tensor? weight, Tensor? bias, Tensor? running_mean, Tensor? running_var, bool training, float momentum, float eps, *, Tensor(a!) out, Tensor(b!) save_mean, Tensor(c!) save_invstd) -> (Tensor(a!), Tensor(b!), Tensor(c!))
  dispatch:
    CUDA: batch_norm_cuda_out

- func: batch_norm_stats(Tensor input, float eps) -> (Tensor, Tensor)
  dispatch:
    CUDA: batch_norm_stats_cuda

- func: batch_norm_elemt(Tensor input, Tensor? weight, Tensor? bias, Tensor mean, Tensor invstd, float eps) -> Tensor
  dispatch:
    CUDA: batch_norm_elemt_cuda

- func: batch_norm_elemt.out(Tensor input, Tensor? weight, Tensor? bias, Tensor mean, Tensor invstd, float eps, *, Tensor(a!) out) -> Tensor(a!)
  dispatch:
    CUDA: batch_norm_elemt_cuda_out

# for backward compatibility
- func: batch_norm_gather_stats(Tensor input, Tensor mean, Tensor invstd, Tensor? running_mean, Tensor? running_var, float momentum, float eps, int count) -> (Tensor, Tensor)
  dispatch:
    CUDA: batch_norm_gather_stats_cuda

- func: batch_norm_gather_stats_with_counts(Tensor input, Tensor mean, Tensor invstd, Tensor? running_mean, Tensor? running_var, float momentum, float eps, int[] counts) -> (Tensor, Tensor)
  dispatch:
    CUDA: batch_norm_gather_stats_with_counts_cuda

- func: native_batch_norm_backward(Tensor grad_out, Tensor input, Tensor? weight, Tensor? running_mean, Tensor? running_var, Tensor? save_mean, Tensor? save_invstd, bool train, float eps, bool[3] output_mask) -> (Tensor, Tensor, Tensor)
  dispatch:
    CPU: batch_norm_backward_cpu
    CUDA: batch_norm_backward_cuda

- func: batch_norm_backward_reduce(Tensor grad_out, Tensor input, Tensor mean, Tensor invstd, Tensor? weight, bool input_g, bool weight_g, bool bias_g) -> (Tensor, Tensor, Tensor, Tensor)
  dispatch:
    CUDA: batch_norm_backward_reduce_cuda

- func: batch_norm_backward_elemt(Tensor grad_out, Tensor input, Tensor mean, Tensor invstd, Tensor? weight, Tensor mean_dy, Tensor mean_dy_xmu) -> Tensor
  dispatch:
    CUDA: batch_norm_backward_elemt_cuda

- func: batch_norm_update_stats(Tensor input, Tensor? running_mean, Tensor? running_var, float momentum) -> (Tensor, Tensor)
  dispatch:
    CPU: batch_norm_update_stats_cpu
    CUDA: batch_norm_update_stats_cuda

- func: _nnpack_available() -> bool
  use_c10_dispatcher: full

- func: _nnpack_spatial_convolution(Tensor input, Tensor weight, Tensor? bias, int[2] padding, int[2] stride=1) -> Tensor
  variants: function

- func: _nnpack_spatial_convolution_backward(Tensor input, Tensor grad_output, Tensor weight, int[2] padding, bool[3] output_mask) -> (Tensor, Tensor, Tensor)
  variants: function

- func: _nnpack_spatial_convolution_backward_input(Tensor input, Tensor grad_output, Tensor weight, int[2] padding) -> Tensor
  variants: function

- func: _nnpack_spatial_convolution_backward_weight(Tensor input, int[] weightsize, Tensor grad_output, int[2] padding) -> Tensor
  variants: function

- func: ones.names(int[] size, *, Dimname[]? names, ScalarType? dtype=None, Layout? layout=None, Device? device=None, bool? pin_memory=None) -> Tensor
  use_c10_dispatcher: unboxed_only
  device_guard: False

- func: ones(int[] size, *, ScalarType? dtype=None, Layout? layout=None, Device? device=None, bool? pin_memory=None) -> Tensor
  use_c10_dispatcher: unboxed_only

- func: ones.out(int[] size, *, Tensor(a!) out) -> Tensor(a!)

- func: ones_like(Tensor self, *, MemoryFormat? memory_format=None) -> Tensor
  supports_named_tensor: True

- func: ones_like.dtype(Tensor self, *, ScalarType dtype, Layout layout, Device device, bool pin_memory=False, MemoryFormat? memory_format=None) -> Tensor
  use_c10_dispatcher: unboxed_only
  supports_named_tensor: True

- func: pairwise_distance(Tensor x1, Tensor x2, float p=2, float eps=1e-06, bool keepdim=False) -> Tensor
  use_c10_dispatcher: full

- func: cdist(Tensor x1, Tensor x2, float p=2, int? compute_mode=None) -> Tensor
  use_c10_dispatcher: full
  supports_named_tensor: True

- func: _cdist_backward(Tensor grad, Tensor x1, Tensor x2, float p, Tensor cdist) -> Tensor
  use_c10_dispatcher: full

- func: pdist(Tensor self, float p=2) -> Tensor
  use_c10_dispatcher: full

- func: _pdist_forward(Tensor self, float p=2) -> Tensor
  use_c10_dispatcher: full

- func: _pdist_backward(Tensor grad, Tensor self, float p, Tensor pdist) -> Tensor
  use_c10_dispatcher: full

- func: cosine_similarity(Tensor x1, Tensor x2, int dim=1, float eps=1e-08) -> Tensor
  use_c10_dispatcher: full
  variants: function

- func: permute(Tensor(a) self, int[] dims) -> Tensor(a)
  variants: method  # This is method-only to match the previous tensor API. In the future we could make this a function too.

# Only exposed from C++ -- in Python,
# we expose it as an attribute `T`, not a function.
#
# I'd like to name this "T" in C++ too, but
# calling a native function "T" causes undefined
# behavior on Windows, for reasons I don't understand
# (maybe related to capital letter collation somehow...)
- func: numpy_T(Tensor(a) self) -> Tensor(a)
  variants: method

- func: pixel_shuffle(Tensor self, int upscale_factor) -> Tensor
  use_c10_dispatcher: full

- func: is_pinned(Tensor self) -> bool
  use_c10_dispatcher: full
  variants: method
  supports_named_tensor: True

- func: pin_memory(Tensor self) -> Tensor
  use_c10_dispatcher: full
  variants: method

- func: pinverse(Tensor self, float rcond=1e-15) -> Tensor
  use_c10_dispatcher: full
  variants: function, method

- func: poisson_nll_loss(Tensor input, Tensor target, bool log_input, bool full, float eps, int reduction) -> Tensor
  use_c10_dispatcher: full
  variants: function

- func: scalar_tensor(Scalar s, *, ScalarType? dtype=None, Layout? layout=None, Device? device=None, bool? pin_memory=None) -> Tensor
  use_c10_dispatcher: unboxed_only

- func: rand.names(int[] size, *, Dimname[]? names, ScalarType? dtype=None, Layout? layout=None, Device? device=None, bool? pin_memory=None) -> Tensor
  use_c10_dispatcher: unboxed_only
  device_guard: False

- func: rand.generator_with_names(int[] size, *, Generator? generator, Dimname[]? names, ScalarType? dtype=None, Layout? layout=None, Device? device=None, bool? pin_memory=None) -> Tensor
  use_c10_dispatcher: unboxed_only
  device_guard: False

- func: rand(int[] size, *, ScalarType? dtype=None, Layout? layout=None, Device? device=None, bool? pin_memory=None) -> Tensor
  use_c10_dispatcher: unboxed_only

- func: rand.generator(int[] size, *, Generator? generator, ScalarType? dtype=None, Layout? layout=None, Device? device=None, bool? pin_memory=None) -> Tensor
  use_c10_dispatcher: unboxed_only

- func: rand.out(int[] size, *, Tensor(a!) out) -> Tensor(a!)

- func: rand.generator_out(int[] size, *, Generator? generator, Tensor(a!) out) -> Tensor(a!)

- func: rand_like(Tensor self, *, MemoryFormat? memory_format=None) -> Tensor
  supports_named_tensor: True

- func: rand_like.dtype(Tensor self, *, ScalarType dtype, Layout layout, Device device, bool pin_memory=False, MemoryFormat? memory_format=None) -> Tensor
  use_c10_dispatcher: unboxed_only
  supports_named_tensor: True

- func: randint(int high, int[] size, *, ScalarType? dtype=None, Layout? layout=None, Device? device=None, bool? pin_memory=None) -> Tensor
  use_c10_dispatcher: unboxed_only

- func: randint.generator(int high, int[] size, *, Generator? generator, ScalarType? dtype=None, Layout? layout=None, Device? device=None, bool? pin_memory=None) -> Tensor
  use_c10_dispatcher: unboxed_only

- func: randint.low(int low, int high, int[] size, *, ScalarType? dtype=None, Layout? layout=None, Device? device=None, bool? pin_memory=None) -> Tensor
  use_c10_dispatcher: unboxed_only

- func: randint.low_generator(int low, int high, int[] size, *, Generator? generator, ScalarType? dtype=None, Layout? layout=None, Device? device=None, bool? pin_memory=None) -> Tensor
  use_c10_dispatcher: unboxed_only

- func: randint.out(int high, int[] size, *, Tensor(a!) out) -> Tensor(a!)

- func: randint.generator_out(int high, int[] size, *, Generator? generator, Tensor(a!) out) -> Tensor(a!)

- func: randint.low_out(int low, int high, int[] size, *, Tensor(a!) out) -> Tensor(a!)

- func: randint.low_generator_out(int low, int high, int[] size, *, Generator? generator, Tensor(a!) out) -> Tensor(a!)

- func: randint_like(Tensor self, int high, *, MemoryFormat? memory_format=None) -> Tensor

- func: randint_like.low(Tensor self, int low, int high, *, MemoryFormat? memory_format=None) -> Tensor

- func: randint_like.dtype(Tensor self, int high, *, ScalarType dtype, Layout layout, Device device, bool pin_memory=False, MemoryFormat? memory_format=None) -> Tensor
  use_c10_dispatcher: unboxed_only

- func: randint_like.low_dtype(Tensor self, int low, int high, *, ScalarType dtype, Layout layout, Device device, bool pin_memory=False, MemoryFormat? memory_format=None) -> Tensor
  use_c10_dispatcher: unboxed_only

- func: randn(int[] size, *, ScalarType? dtype=None, Layout? layout=None, Device? device=None, bool? pin_memory=None) -> Tensor
  use_c10_dispatcher: unboxed_only

- func: randn.generator(int[] size, *, Generator? generator, ScalarType? dtype=None, Layout? layout=None, Device? device=None, bool? pin_memory=None) -> Tensor
  use_c10_dispatcher: unboxed_only

- func: randn.names(int[] size, *, Dimname[]? names, ScalarType? dtype=None, Layout? layout=None, Device? device=None, bool? pin_memory=None) -> Tensor
  use_c10_dispatcher: unboxed_only
  device_guard: False

- func: randn.generator_with_names(int[] size, *, Generator? generator, Dimname[]? names, ScalarType? dtype=None, Layout? layout=None, Device? device=None, bool? pin_memory=None) -> Tensor
  use_c10_dispatcher: unboxed_only
  device_guard: False

- func: randn.out(int[] size, *, Tensor(a!) out) -> Tensor(a!)

- func: randn.generator_out(int[] size, *, Generator? generator, Tensor(a!) out) -> Tensor(a!)

- func: randn_like(Tensor self, *, MemoryFormat? memory_format=None) -> Tensor
  supports_named_tensor: True

- func: randn_like.dtype(Tensor self, *, ScalarType dtype, Layout layout, Device device, bool pin_memory=False, MemoryFormat? memory_format=None) -> Tensor
  use_c10_dispatcher: unboxed_only
  supports_named_tensor: True

- func: randperm(int n, *, ScalarType? dtype=None, Layout? layout=None, Device? device=None, bool? pin_memory=None) -> Tensor
  use_c10_dispatcher: unboxed_only

- func: randperm.generator(int n, *, Generator? generator, ScalarType? dtype=None, Layout? layout=None, Device? device=None, bool? pin_memory=None) -> Tensor
  use_c10_dispatcher: unboxed_only

- func: randperm.out(int n, *, Tensor(a!) out) -> Tensor(a!)

- func: randperm.generator_out(int n, *, Generator? generator, Tensor(a!) out) -> Tensor(a!)
  dispatch:
    CPU: randperm_out_cpu
    CUDA: randperm_out_cuda

- func: range.step(Scalar start, Scalar end, Scalar step=1, *, ScalarType? dtype=None, Layout? layout=None, Device? device=None, bool? pin_memory=None) -> Tensor
  use_c10_dispatcher: unboxed_only

- func: range(Scalar start, Scalar end, *, ScalarType? dtype=None, Layout? layout=None, Device? device=None, bool? pin_memory=None) -> Tensor
  use_c10_dispatcher: unboxed_only

- func: range.out(Scalar start, Scalar end, Scalar step=1, *, Tensor(a!) out) -> Tensor(a!)
  dispatch:
    CPU: range_cpu_out
    CUDA: range_cuda_out

- func: reciprocal(Tensor self) -> Tensor
  use_c10_dispatcher: full
  supports_named_tensor: True
  variants: function, method

- func: reciprocal_(Tensor(a!) self) -> Tensor(a!)
  supports_named_tensor: True
  variants: function, method

- func: reciprocal.out(Tensor self, *, Tensor(a!) out) -> Tensor(a!)
  supports_named_tensor: True

- func: neg(Tensor self) -> Tensor
  use_c10_dispatcher: full
  supports_named_tensor: True
  variants: function, method

- func: neg_(Tensor(a!) self) -> Tensor(a!)
  supports_named_tensor: True
  variants: function, method

- func: neg.out(Tensor self, *, Tensor(a!) out) -> Tensor(a!)
  supports_named_tensor: True
  dispatch:
    CPU: neg_out
    CUDA: neg_out

- func: repeat(Tensor self, int[] repeats) -> Tensor
  variants: method  # This is method-only to match the previous tensor API. In the future we could make this a function too.

- func: repeat_interleave.Tensor(Tensor repeats) -> Tensor
  use_c10_dispatcher: full
  variants: function
  dispatch:
    CPU: repeat_interleave_cpu
    CUDA: repeat_interleave_cuda

- func: repeat_interleave.self_Tensor(Tensor self, Tensor repeats, int? dim=None) -> Tensor
  use_c10_dispatcher: full
  variants: function, method

- func: repeat_interleave.self_int(Tensor self, int repeats, int? dim=None) -> Tensor
  use_c10_dispatcher: full
  variants: function, method

- func: reshape(Tensor self, int[] shape) -> Tensor
  variants: function, method
  device_guard: False
  supports_named_tensor: True

- func: _mkldnn_reshape(Tensor self, int[] shape) -> Tensor
  device_guard: False
  requires_tensor: True
  dispatch:
    MkldnnCPU: mkldnn_reshape

- func: reshape_as(Tensor self, Tensor other) -> Tensor
  use_c10_dispatcher: full
  variants: method
  device_guard: False

- func: round(Tensor self) -> Tensor
  use_c10_dispatcher: full
  supports_named_tensor: True
  variants: function, method

- func: round_(Tensor(a!) self) -> Tensor(a!)
  supports_named_tensor: True
  variants: function, method

- func: round.out(Tensor self, *, Tensor(a!) out) -> Tensor(a!)
  supports_named_tensor: True
  dispatch:
    CPU: round_out
    CUDA: round_out

- func: rrelu(Tensor self, Scalar lower=0.125, Scalar upper=0.3333333333333333, bool training=False, Generator? generator=None) -> Tensor

- func: rrelu_(Tensor(a!) self, Scalar lower=0.125, Scalar upper=0.3333333333333333, bool training=False, Generator? generator=None) -> Tensor(a!)

- func: relu(Tensor self) -> Tensor
  use_c10_dispatcher: full
  variants: function, method
  dispatch:
    CPU: relu
    CUDA: relu
    MkldnnCPU: mkldnn_relu
    QuantizedCPU: quantized_relu
  supports_named_tensor: True

- func: relu_(Tensor(a!) self) -> Tensor(a!)
  supports_named_tensor: True
  variants: function, method
  dispatch:
    CPU: relu_
    CUDA: relu_
    MkldnnCPU: mkldnn_relu_
    QuantizedCPU: quantized_relu_

- func: prelu(Tensor self, Tensor weight) -> Tensor
  use_c10_dispatcher: full
  variants: function, method
  dispatch:
    CPU: prelu_cpu
    CUDA: prelu_cuda

- func: prelu_backward(Tensor grad_output, Tensor self, Tensor weight) -> (Tensor, Tensor)
  variants: function, method
  dispatch:
    CPU: prelu_backward_cpu
    CUDA: prelu_backward_cuda

- func: gelu(Tensor self) -> Tensor
  use_c10_dispatcher: full
  python_module: nn
  dispatch:
    CPU: gelu_cpu
    CUDA: gelu_cuda

- func: gelu_backward(Tensor grad, Tensor self) -> Tensor
  use_c10_dispatcher: full
  python_module: nn
  dispatch:
    CPU: gelu_backward_cpu
    CUDA: gelu_backward_cuda

- func: hardshrink(Tensor self, Scalar lambd=0.5) -> Tensor
  use_c10_dispatcher: full
  variants: function, method

- func: hardshrink_backward(Tensor grad_out, Tensor self, Scalar lambd) -> Tensor
  use_c10_dispatcher: full
  variants: function, method

- func: rsqrt(Tensor self) -> Tensor
  use_c10_dispatcher: full
  supports_named_tensor: True
  variants: function, method

- func: rsqrt_(Tensor(a!) self) -> Tensor(a!)
  supports_named_tensor: True
  variants: function, method

- func: rsqrt.out(Tensor self, *, Tensor(a!) out) -> Tensor(a!)
  supports_named_tensor: True
  dispatch:
    CPU: rsqrt_out
    CUDA: rsqrt_out

- func: select.Dimname(Tensor(a) self, Dimname dim, int index) -> Tensor(a)
  variants: function, method
  device_guard: False
  supports_named_tensor: True

- func: select.int(Tensor(a) self, int dim, int index) -> Tensor(a)
  variants: function, method
  device_guard: False
  supports_named_tensor: True

- func: selu(Tensor self) -> Tensor
  use_c10_dispatcher: full

- func: selu_(Tensor(a!) self) -> Tensor(a!)

- func: celu(Tensor self, Scalar alpha=1.0) -> Tensor
  use_c10_dispatcher: full

- func: celu_(Tensor(a!) self, Scalar alpha=1.0) -> Tensor(a!)


- func: sigmoid(Tensor self) -> Tensor
  use_c10_dispatcher: full
  supports_named_tensor: True
  variants: function, method
  dispatch:
    CPU: sigmoid
    CUDA: sigmoid
    QuantizedCPU: quantized_sigmoid
    MkldnnCPU: mkldnn_sigmoid

- func: sigmoid_(Tensor(a!) self) -> Tensor(a!)
  supports_named_tensor: True
  variants: function, method
  dispatch:
    CPU: sigmoid_
    CUDA: sigmoid_
    MkldnnCPU: mkldnn_sigmoid_

- func: sigmoid.out(Tensor self, *, Tensor(a!) out) -> Tensor(a!)
  supports_named_tensor: True

- func: sin(Tensor self) -> Tensor
  use_c10_dispatcher: full
  supports_named_tensor: True
  variants: function, method

- func: sin_(Tensor(a!) self) -> Tensor(a!)
  supports_named_tensor: True
  variants: function, method

- func: sin.out(Tensor self, *, Tensor(a!) out) -> Tensor(a!)
  supports_named_tensor: True
  dispatch:
    CPU: sin_out
    CUDA: sin_out

- func: sinh(Tensor self) -> Tensor
  use_c10_dispatcher: full
  supports_named_tensor: True
  variants: function, method

- func: sinh_(Tensor(a!) self) -> Tensor(a!)
  supports_named_tensor: True
  variants: function, method

- func: sinh.out(Tensor self, *, Tensor(a!) out) -> Tensor(a!)
  supports_named_tensor: True

# Returns a copy of this `Variable` that is detached from its autograd graph.
# This method is OK to call if the `Variable` is a view.
#
# NOTE: Previously, if we change the tensor metadata (e.g. sizes / strides /
# storage / storage_offset) of a tensor created from `detach()`, those metadata
# in the original tensor will also be updated. However, the new behavior is that
# those metadata changes to the detached tensor will not update the original tensor
# anymore, and in the `detach()` function we need to set `allow_tensor_metadata_change_`
# to false to make such changes explicitly illegal, in order to prevent users from
# changing metadata of the detached tensor and expecting the original tensor to also
# be updated.
- func: detach(Tensor self) -> Tensor
  use_c10_dispatcher: full
  manual_kernel_registration: True
  supports_named_tensor: True
  variants: function, method

# Like `detach()`, but modifies this `Variable` in-place. This method may
# only be called on non-view `Variable`s. You can use `is_view()` to check
# this. If this `Variable` is a view, throws an `std::runtime_error()`.
- func: detach_(Tensor(a!) self) -> Tensor(a!)
  manual_kernel_registration: True
  use_c10_dispatcher: unboxed_only
  supports_named_tensor: True
  variants: function, method

- func: size.int(Tensor self, int dim) -> int
  use_c10_dispatcher: full
  variants: function, method
  device_guard: False
  supports_named_tensor: True

- func: size.Dimname(Tensor self, Dimname dim) -> int
  variants: function, method
  device_guard: False
  supports_named_tensor: True

- func: slice.Tensor(Tensor(a) self, int dim=0, int start=0, int end=9223372036854775807, int step=1) -> Tensor(a)
  variants: function, method
  device_guard: False
  supports_named_tensor: True

- func: slogdet(Tensor self) -> (Tensor sign, Tensor logabsdet)
  variants: function, method

- func: smm(Tensor self, Tensor mat2) -> Tensor
  use_c10_dispatcher: full
  variants: function, method

# softmax allows positional dtype, unlike most operators, because kwonly is BC-breaking when loading jit models.
- func: softmax.int(Tensor self, int dim, ScalarType? dtype=None) -> Tensor
  variants: function, method
  supports_named_tensor: True

- func: softmax.Dimname(Tensor self, Dimname dim, *, ScalarType? dtype=None) -> Tensor
  variants: function, method
  supports_named_tensor: True

- func: _softmax(Tensor self, int dim, bool half_to_float) -> Tensor
  use_c10_dispatcher: full
  dispatch:
    CPU: softmax_cpu
    CUDA: softmax_cuda
    MkldnnCPU: mkldnn_softmax

- func: _softmax_backward_data(Tensor grad_output, Tensor output, int dim, Tensor self) -> Tensor
  use_c10_dispatcher: full
  dispatch:
    CPU: softmax_backward_cpu
    CUDA: softmax_backward_cuda

- func: split.Tensor(Tensor(a) self, int split_size, int dim=0) -> Tensor(a)[]
  variants: function, method
  device_guard: False
  supports_named_tensor: True

- func: split_with_sizes(Tensor self, int[] split_sizes, int dim=0) -> Tensor[]
  variants: function, method
  device_guard: False
  supports_named_tensor: True

- func: squeeze(Tensor(a) self) -> Tensor(a)
  supports_named_tensor: True
  variants: function, method
  device_guard: False

- func: squeeze.dim(Tensor(a) self, int dim) -> Tensor(a)
  supports_named_tensor: True
  variants: function, method
  device_guard: False

- func: squeeze.dimname(Tensor(a) self, Dimname dim) -> Tensor(a)
  supports_named_tensor: True
  variants: function, method
  device_guard: False

- func: squeeze_(Tensor(a!) self) -> Tensor(a!)
  variants: method
  device_guard: False

- func: squeeze_.dim(Tensor(a!) self, int dim) -> Tensor(a!)
  variants: method
  device_guard: False

- func: squeeze_.dimname(Tensor(a!) self, Dimname dim) -> Tensor(a!)
  variants: method
  device_guard: False

- func: sspaddmm(Tensor self, Tensor mat1, Tensor mat2, *, Scalar beta=1, Scalar alpha=1) -> Tensor
  use_c10_dispatcher: full
  variants: function, method

- func: sspaddmm.out(Tensor self, Tensor mat1, Tensor mat2, *, Scalar beta=1, Scalar alpha=1, Tensor(a!) out) -> Tensor(a!)
  dispatch:
    CPU: _sspaddmm_out_only_sparse
    CUDA: _sspaddmm_out_only_sparse_cuda
    SparseCPU: _sspaddmm_out_cpu
    SparseCUDA: _sspaddmm_out_cuda

- func: stack(Tensor[] tensors, int dim=0) -> Tensor

- func: stack.out(Tensor[] tensors, int dim=0, *, Tensor(a!) out) -> Tensor(a!)

# The signature is designed to be consistent with librosa except that it is
# missing the `pad_mode` and `center` arguments, which are taken care of at
# `torch.functional.py`. They shall be moved here once we have mapping between
# Python strings and C++ Enum in codegen.
- func: stft(Tensor self, int n_fft, int? hop_length=None, int? win_length=None, Tensor? window=None, bool normalized=False, bool onesided=True) -> Tensor
  variants: function, method

- func: stride.int(Tensor self, int dim) -> int
  use_c10_dispatcher: full
  variants: function, method
  device_guard: False
  supports_named_tensor: True

- func: stride.Dimname(Tensor self, Dimname dim) -> int
  variants: function, method
  device_guard: False
  supports_named_tensor: True

- func: sum(Tensor self, *, ScalarType? dtype=None) -> Tensor
  variants: function, method
  supports_named_tensor: True

- func: sum.dim_IntList(Tensor self, int[1] dim, bool keepdim=False, *, ScalarType? dtype=None) -> Tensor
  variants: function, method
  supports_named_tensor: True

- func: sum.dim_DimnameList(Tensor self, Dimname[1] dim, bool keepdim=False, *, ScalarType? dtype=None) -> Tensor
  variants: function, method
  supports_named_tensor: True

- func: sum.IntList_out(Tensor self, int[1] dim, bool keepdim=False, *, ScalarType? dtype=None, Tensor(a!) out) -> Tensor(a!)
  supports_named_tensor: True

- func: sum.DimnameList_out(Tensor self, Dimname[1] dim, bool keepdim=False, *, ScalarType? dtype=None, Tensor(a!) out) -> Tensor(a!)
  supports_named_tensor: True

- func: sum_to_size(Tensor self, int[] size) -> Tensor
  variants: method
  device_guard: False

- func: sqrt(Tensor self) -> Tensor
  use_c10_dispatcher: full
  supports_named_tensor: True
  variants: function, method

- func: sqrt_(Tensor(a!) self) -> Tensor(a!)
  supports_named_tensor: True
  variants: function, method

- func: sqrt.out(Tensor self, *, Tensor(a!) out) -> Tensor(a!)
  supports_named_tensor: True

- func: square(Tensor self) -> Tensor
  use_c10_dispatcher: full
  supports_named_tensor: True
  variants: function, method

- func: square_(Tensor(a!) self) -> Tensor(a!)
  supports_named_tensor: True
  variants: function, method

- func: std(Tensor self, bool unbiased=True) -> Tensor
  use_c10_dispatcher: full
  variants: function, method
  supports_named_tensor: True

- func: std.dim(Tensor self, int[1] dim, bool unbiased=True, bool keepdim=False) -> Tensor
  variants: function, method
  supports_named_tensor: True

- func: std_mean(Tensor self, bool unbiased=True) -> (Tensor, Tensor)
  variants: function
  supports_named_tensor: True

- func: std_mean.dim(Tensor self, int[1] dim, bool unbiased=True, bool keepdim=False) -> (Tensor, Tensor)
  variants: function
  supports_named_tensor: True

- func: std_mean.names_dim(Tensor self, Dimname[1] dim, bool unbiased=True, bool keepdim=False) -> (Tensor, Tensor)
  variants: function
  supports_named_tensor: True

- func: std.out(Tensor self, int[1] dim, bool unbiased=True, bool keepdim=False, *, Tensor(a!) out) -> Tensor(a!)
  supports_named_tensor: True

- func: std.names_dim(Tensor self, Dimname[1] dim, bool unbiased=True, bool keepdim=False) -> Tensor
  variants: function, method
  supports_named_tensor: True

- func: std.names_out(Tensor self, Dimname[1] dim, bool unbiased=True, bool keepdim=False, *, Tensor(a!) out) -> Tensor(a!)
  supports_named_tensor: True

- func: prod(Tensor self, *, ScalarType? dtype=None) -> Tensor
  variants: function, method
  supports_named_tensor: True

- func: prod.dim_int(Tensor self, int dim, bool keepdim=False, *, ScalarType? dtype=None) -> Tensor
  variants: function, method
  supports_named_tensor: True

- func: prod.int_out(Tensor self, int dim, bool keepdim=False, *, ScalarType? dtype=None, Tensor(a!) out) -> Tensor(a!)
  supports_named_tensor: True

- func: prod.dim_Dimname(Tensor self, Dimname dim, bool keepdim=False, *, ScalarType? dtype=None) -> Tensor
  variants: function, method
  supports_named_tensor: True

- func: prod.Dimname_out(Tensor self, Dimname dim, bool keepdim=False, *, ScalarType? dtype=None, Tensor(a!) out) -> Tensor(a!)
  supports_named_tensor: True


- func: t(Tensor(a) self) -> Tensor(a)
  device_guard: False
  variants: function, method
  supports_named_tensor: True

- func: t_(Tensor(a!) self) -> Tensor(a!)
  device_guard: False
  variants: method

- func: tan(Tensor self) -> Tensor
  use_c10_dispatcher: full
  supports_named_tensor: True
  variants: function, method

- func: tan_(Tensor(a!) self) -> Tensor(a!)
  supports_named_tensor: True
  variants: function, method
  dispatch:
    CPU: _tan__cpu
    CUDA: _tan__cuda

- func: tan.out(Tensor self, *, Tensor(a!) out) -> Tensor(a!)
  supports_named_tensor: True
  dispatch:
    CPU: _tan_out_cpu
    CUDA: _tan_out_cuda

- func: tanh(Tensor self) -> Tensor
  use_c10_dispatcher: full
  supports_named_tensor: True
  variants: function, method
  dispatch:
    CPU: tanh
    CUDA: tanh
    QuantizedCPU: quantized_tanh

- func: tanh_(Tensor(a!) self) -> Tensor(a!)
  supports_named_tensor: True
  variants: function, method
  dispatch:
    CPU: _tanh__cpu
    CUDA: _tanh__cuda

- func: tanh.out(Tensor self, *, Tensor(a!) out) -> Tensor(a!)
  supports_named_tensor: True
  dispatch:
    CPU: _tanh_out_cpu
    CUDA: _tanh_out_cuda

- func: tensordot(Tensor self, Tensor other, int[] dims_self, int[] dims_other) -> Tensor
  variants: function

# TODO: namespace threshold in 'nn'
- func: threshold(Tensor self, Scalar threshold, Scalar value) -> Tensor
  use_c10_dispatcher: full
  variants: function
  supports_named_tensor: True
  dispatch:
    CPU: threshold
    CUDA: threshold_cuda

- func: threshold_(Tensor(a!) self, Scalar threshold, Scalar value) -> Tensor(a!)
  variants: function
  supports_named_tensor: True
  dispatch:
    CPU: threshold_
    CUDA: threshold__cuda

- func: threshold.out(Tensor self, Scalar threshold, Scalar value, *, Tensor(a!) out) -> Tensor(a!)
  supports_named_tensor: True
  dispatch:
    CPU: threshold_out
    CUDA: threshold_out_cuda

- func: threshold_backward(Tensor grad_output, Tensor self, Scalar threshold) -> Tensor
  use_c10_dispatcher: full
  variants: function
  dispatch:
    CPU: threshold_backward
    CUDA: threshold_backward_cuda

- func: transpose.int(Tensor(a) self, int dim0, int dim1) -> Tensor(a)
  variants: function, method
  device_guard: False
  supports_named_tensor: True

- func: transpose.Dimname(Tensor(a) self, Dimname dim0, Dimname dim1) -> Tensor(a)
  variants: function, method
  device_guard: False
  supports_named_tensor: True

- func: _mkldnn_transpose(Tensor self, int dim0, int dim1) -> Tensor
  use_c10_dispatcher: full
  device_guard: False
  requires_tensor: True
  dispatch:
    MkldnnCPU: mkldnn_transpose

- func: transpose_(Tensor(a!) self, int dim0, int dim1) -> Tensor(a!)
  variants: method
  device_guard: False

- func: _mkldnn_transpose_(Tensor(a!) self, int dim0, int dim1) -> Tensor(a!)
  device_guard: False
  requires_tensor: True
  dispatch:
    MkldnnCPU: mkldnn_transpose_

- func: one_hot(Tensor self, int num_classes=-1) -> Tensor
  use_c10_dispatcher: full
  python_module: nn
  variants: function

- func: flip(Tensor self, int[] dims) -> Tensor
  variants: function, method
  dispatch:
    CPU: flip_cpu
    CUDA: flip_cuda

- func: roll(Tensor self, int[1] shifts, int[1] dims=[]) -> Tensor
  variants: function, method
  dispatch:
    CPU: roll_cpu
    CUDA: roll_cuda

# default int[] value [0,1] should not add space after comma, since native_parse.py uses ', ' to split args

- func: rot90(Tensor self, int k=1, int[] dims=[0,1]) -> Tensor
  variants: function, method

- func: trapz.x(Tensor y, Tensor x, *, int dim=-1) -> Tensor
  use_c10_dispatcher: full

- func: trapz.dx(Tensor y, *, float dx=1, int dim=-1) -> Tensor
  use_c10_dispatcher: full

- func: _trilinear(Tensor i1, Tensor i2, Tensor i3, int[] expand1, int[] expand2, int[] expand3, int[] sumdim, int unroll_dim=1) -> Tensor

- func: triplet_margin_loss(Tensor anchor, Tensor positive, Tensor negative, float margin=1.0, float p=2, float eps=1e-06, bool swap=False, int reduction=Mean) -> Tensor
  use_c10_dispatcher: full

- func: trunc(Tensor self) -> Tensor
  use_c10_dispatcher: full
  supports_named_tensor: True
  variants: function, method

- func: trunc_(Tensor(a!) self) -> Tensor(a!)
  supports_named_tensor: True
  variants: function, method

- func: trunc.out(Tensor self, *, Tensor(a!) out) -> Tensor(a!)
  supports_named_tensor: True
  dispatch:
    CPU: trunc_out
    CUDA: trunc_out

- func: type_as(Tensor self, Tensor other) -> Tensor
  use_c10_dispatcher: full
  variants: method

- func: _has_compatible_shallow_copy_type(Tensor self, Tensor from) -> bool
  use_c10_dispatcher: full
  variants: function

- func: _unique(Tensor self, bool sorted=True, bool return_inverse=False) -> (Tensor, Tensor)
  variants: function
  dispatch:
    CPU: _unique_cpu
    CUDA: _unique_cuda

- func: unique_dim(Tensor self, int dim, bool sorted=True, bool return_inverse=False, bool return_counts=False) -> (Tensor, Tensor, Tensor)
  variants: function
  dispatch:
    CPU: unique_dim_cpu
    CUDA: unique_dim_cuda

- func: unique_consecutive(Tensor self, bool return_inverse=False, bool return_counts=False, int? dim=None) -> (Tensor, Tensor, Tensor)
  variants: function
  dispatch:
    CPU: unique_consecutive_cpu
    CUDA: unique_consecutive_cuda

- func: unique_dim_consecutive(Tensor self, int dim, bool return_inverse=False, bool return_counts=False) -> (Tensor, Tensor, Tensor)
  variants: function
  dispatch:
    CPU: unique_dim_consecutive_cpu
    CUDA: unique_dim_consecutive_cuda

# _unique and _unique_dim are fragile and modifying them easily cause internal break
# the below operator is a temporary hack for adding return_counts support
# Please don't rely on these two operators, they will be removed soon

- func: _unique2(Tensor self, bool sorted=True, bool return_inverse=False, bool return_counts=False) -> (Tensor, Tensor, Tensor)
  variants: function
  dispatch:
    CPU: _unique2_cpu
    CUDA: _unique2_cuda

- func: _unsafe_view(Tensor self, int[] size) -> Tensor

- func: unsqueeze(Tensor(a) self, int dim) -> Tensor(a)
  variants: function, method
  device_guard: False

- func: unsqueeze_(Tensor(a!) self, int dim) -> Tensor(a!)
  variants: method
  device_guard: False

- func: var(Tensor self, bool unbiased=True) -> Tensor
  use_c10_dispatcher: full
  variants: function, method
  supports_named_tensor: True

- func: var.dim(Tensor self, int[1] dim, bool unbiased=True, bool keepdim=False) -> Tensor
  variants: function, method
  supports_named_tensor: True

- func: var.out(Tensor self, int[1] dim, bool unbiased=True, bool keepdim=False, *, Tensor(a!) out) -> Tensor(a!)
  supports_named_tensor: True

- func: var.names_dim(Tensor self, Dimname[1] dim, bool unbiased=True, bool keepdim=False) -> Tensor
  variants: function, method
  supports_named_tensor: True

- func: var.names_out(Tensor self, Dimname[1] dim, bool unbiased=True, bool keepdim=False, *, Tensor(a!) out) -> Tensor(a!)
  supports_named_tensor: True

- func: var_mean(Tensor self, bool unbiased=True) -> (Tensor, Tensor)
  variants: function
  supports_named_tensor: True

- func: var_mean.dim(Tensor self, int[1] dim, bool unbiased=True, bool keepdim=False) -> (Tensor, Tensor)
  variants: function
  supports_named_tensor: True

- func: var_mean.names_dim(Tensor self, Dimname[1] dim, bool unbiased=True, bool keepdim=False) -> (Tensor, Tensor)
  variants: function
  supports_named_tensor: True

- func: view_as(Tensor self, Tensor other) -> Tensor
  use_c10_dispatcher: full
  variants: method
  device_guard: False

# we define both of these because 'where' does the broadcast and '_s_where' doesn't;
# this allows us to implicitly calculate the broadcast derivative, while only dealing with the
# _s_where derivative.
- func: where.self(Tensor condition, Tensor self, Tensor other) -> Tensor
  use_c10_dispatcher: full
  variants: function, method

- func: where(Tensor condition) -> Tensor[]
  variants: function

- func: _s_where(Tensor condition, Tensor self, Tensor other) -> Tensor
  use_c10_dispatcher: full
  variants: function

- func: norm_except_dim(Tensor v, int pow=2, int dim=0) -> Tensor
  variants: function

# VariableType::_weight_norm does not want to be given a gap in the autograd graph,
# so we don't define "dispatch" variants for it.
- func: _weight_norm(Tensor v, Tensor g, int dim=0) -> Tensor
  use_c10_dispatcher: full
  variants: function

- func: _weight_norm_cuda_interface(Tensor v, Tensor g, int dim=0) -> (Tensor, Tensor)
  variants: function
  dispatch:
    CUDA: weight_norm_cuda

- func: _weight_norm_cuda_interface_backward(Tensor grad_w, Tensor saved_v, Tensor saved_g, Tensor saved_norms, int dim) -> (Tensor, Tensor)
  variants: function
  dispatch:
    CUDA: weight_norm_cuda_backward

- func: _weight_norm_differentiable_backward(Tensor grad_w, Tensor saved_v, Tensor saved_g, Tensor saved_norms, int dim) -> (Tensor, Tensor)
  variants: function

- func: zeros.names(int[] size, *, Dimname[]? names, ScalarType? dtype=None, Layout? layout=None, Device? device=None, bool? pin_memory=None) -> Tensor
  use_c10_dispatcher: unboxed_only
  device_guard: False

- func: zeros(int[] size, *, ScalarType? dtype=None, Layout? layout=None, Device? device=None, bool? pin_memory=None) -> Tensor
  use_c10_dispatcher: unboxed_only

- func: zeros.out(int[] size, *, Tensor(a!) out) -> Tensor(a!)

- func: zeros_like(Tensor self, *, MemoryFormat? memory_format=None) -> Tensor
  supports_named_tensor: True

- func: zeros_like.dtype(Tensor self, *, ScalarType dtype, Layout layout, Device device, bool pin_memory=False, MemoryFormat? memory_format=None) -> Tensor
  use_c10_dispatcher: unboxed_only
  supports_named_tensor: True

- func: _standard_gamma_grad(Tensor self, Tensor output) -> Tensor
  use_c10_dispatcher: full
  variants: function
  dispatch:
    CPU: _standard_gamma_grad_cpu
    CUDA: _standard_gamma_grad_cuda

- func: _standard_gamma(Tensor self, Generator? generator=None) -> Tensor
  variants: function
  dispatch:
    CPU: _s_gamma_cpu
    CUDA: _s_gamma_cuda

- func: _dirichlet_grad(Tensor x, Tensor alpha, Tensor total) -> Tensor
  use_c10_dispatcher: full
  dispatch:
    CPU: _dirichlet_grad_cpu
    CUDA: _dirichlet_grad_cuda

- func: _sample_dirichlet(Tensor self, Generator? generator=None) -> Tensor
  variants: function
  dispatch:
    CPU: _s_dirichlet_cpu
    CUDA: _s_dirichlet_cuda

- func: poisson(Tensor self, Generator? generator=None) -> Tensor
  dispatch:
    CPU: _s_poisson_cpu
    CUDA: _s_poisson_cuda

# When more variants get ported to native, this dispatch will get more
# complicated

- func: native_norm(Tensor self, Scalar p=2) -> Tensor
  use_c10_dispatcher: full
  dispatch:
    SparseCPU: norm_sparse
    SparseCUDA: norm_sparse

# TODO: reduce signatures down to one when optional args is available
- func: _sparse_sum(Tensor self) -> Tensor
  use_c10_dispatcher: full

- func: _sparse_sum.dtype(Tensor self, *, ScalarType dtype) -> Tensor

- func: _sparse_sum.dim(Tensor self, int[1] dim) -> Tensor

- func: _sparse_sum.dim_dtype(Tensor self, int[1] dim, *, ScalarType dtype) -> Tensor

- func: _sparse_sum_backward(Tensor grad, Tensor self, int[] dim) -> Tensor
  dispatch:
      SparseCPU: _sparse_sum_backward_cpu
      SparseCUDA: _sparse_sum_backward_cuda

- func: norm.ScalarOpt_dtype(Tensor self, Scalar? p, *, ScalarType dtype) -> Tensor
  variants: function, method

- func: norm.Scalar(Tensor self, Scalar p=2) -> Tensor
  use_c10_dispatcher: full
  variants: function, method

- func: norm.ScalarOpt_dim_dtype(Tensor self, Scalar? p, int[1] dim, bool keepdim, *, ScalarType dtype) -> Tensor
  variants: function, method

- func: norm.ScalarOpt_dim(Tensor self, Scalar? p, int[1] dim, bool keepdim=False) -> Tensor
  variants: function, method

- func: norm.dtype_out(Tensor self, Scalar? p, int[1] dim, bool keepdim, *, ScalarType dtype, Tensor(a!) out) -> Tensor(a!)

- func: norm.out(Tensor self, Scalar? p, int[1] dim, bool keepdim=False, *, Tensor(a!) out) -> Tensor(a!)

- func: norm.names_ScalarOpt_dim_dtype(Tensor self, Scalar? p, Dimname[1] dim, bool keepdim, *, ScalarType dtype) -> Tensor
  variants: function, method

- func: norm.names_ScalarOpt_dim(Tensor self, Scalar? p, Dimname[1] dim, bool keepdim=False) -> Tensor
  variants: function, method

- func: norm.names_dtype_out(Tensor self, Scalar? p, Dimname[1] dim, bool keepdim, *, ScalarType dtype, Tensor(a!) out) -> Tensor(a!)

- func: norm.names_out(Tensor self, Scalar? p, Dimname[1] dim, bool keepdim=False, *, Tensor(a!) out) -> Tensor(a!)

- func: frobenius_norm(Tensor self) -> Tensor
  use_c10_dispatcher: full
  variants: function

- func: frobenius_norm.dim(Tensor self, int[1] dim, bool keepdim=False) -> Tensor
  variants: function

- func: frobenius_norm.out(Tensor self, int[1] dim, bool keepdim=False, *, Tensor(a!) out) -> Tensor(a!)
  variants: function

- func: nuclear_norm(Tensor self, bool keepdim=False) -> Tensor
  use_c10_dispatcher: full
  variants: function

- func: nuclear_norm.out(Tensor self, bool keepdim=False, *, Tensor(a!) out) -> Tensor(a!)
  variants: function

- func: nuclear_norm.dim(Tensor self, int[2] dim, bool keepdim=False) -> Tensor
  variants: function

- func: nuclear_norm.dim_out(Tensor self, int[2] dim, bool keepdim=False, *, Tensor(a!) out) -> Tensor(a!)
  variants: function

- func: clone(Tensor self, *, MemoryFormat? memory_format=None) -> Tensor
  variants: function, method
  dispatch:
    CPU: clone
    CUDA: clone
    SparseCPU: clone_sparse
    SparseCUDA: clone_sparse
    MkldnnCPU: mkldnn_clone
    QuantizedCPU: quantized_clone
  supports_named_tensor: True

- func: resize_as_(Tensor(a!) self, Tensor the_template, *, MemoryFormat? memory_format=None) -> Tensor(a!)
  manual_kernel_registration: True
  use_c10_dispatcher: unboxed_only
  supports_named_tensor: True
  variants: function, method

- func: pow.Tensor_Scalar_out(Tensor self, Scalar exponent, *, Tensor(a!) out) -> Tensor(a!)
  supports_named_tensor: True
  dispatch:
    CPU: pow_out
    CUDA: pow_out
    SparseCPU: pow_out_sparse_scalar
    SparseCUDA: pow_out_sparse_scalar

- func: pow.Tensor_Scalar(Tensor self, Scalar exponent) -> Tensor
  use_c10_dispatcher: full
  variants: function, method
  supports_named_tensor: True
  dispatch:
    CPU: pow
    CUDA: pow
    SparseCPU: pow_sparse_scalar
    SparseCUDA: pow_sparse_scalar

- func: zero_(Tensor(a!) self) -> Tensor(a!)
  supports_named_tensor: True
  variants: method, function
  dispatch:
    CPU: zero_
    CUDA: zero_
    SparseCPU: zero_sparse_
    SparseCUDA: zero_sparse_
    MkldnnCPU: mkldnn_zero_

- func: sub.out(Tensor self, Tensor other, *, Scalar alpha=1, Tensor(a!) out) -> Tensor(a!)
  dispatch:
    CPU: sub_out
    CUDA: sub_out
    SparseCPU: sub_out_sparse
    SparseCUDA: sub_out_sparse
  supports_named_tensor: True

- func: sub.Tensor(Tensor self, Tensor other, *, Scalar alpha=1) -> Tensor
  use_c10_dispatcher: full
  variants: function, method
  dispatch:
    CPU: sub
    CUDA: sub
    SparseCPU: sub_sparse
    SparseCUDA: sub_sparse
  supports_named_tensor: True

- func: sub_.Tensor(Tensor(a!) self, Tensor other, *, Scalar alpha=1) -> Tensor(a!)
  variants: method
  dispatch:
    CPU: sub_
    CUDA: sub_
    SparseCPU: sub_sparse_
    SparseCUDA: sub_sparse_
  supports_named_tensor: True

# For C++ only, until we have conversion from C++ numbers to Tensor
- func: sub.Scalar(Tensor self, Scalar other, Scalar alpha=1) -> Tensor
  use_c10_dispatcher: full
  variants: function, method
  supports_named_tensor: True

- func: sub_.Scalar(Tensor(a!) self, Scalar other, Scalar alpha=1) -> Tensor(a!)
  variants: method
  supports_named_tensor: True

- func: rsub.Tensor(Tensor self, Tensor other, *, Scalar alpha=1) -> Tensor
  use_c10_dispatcher: full
  variants: function
  supports_named_tensor: True

# For C++ only, until we have conversion from C++ numbers to Tensor
- func: rsub.Scalar(Tensor self, Scalar other, Scalar alpha=1) -> Tensor
  use_c10_dispatcher: full
  variants: function
  supports_named_tensor: True

# Functionally the same as addmm, but we give it a different derivative formula
# that doesn't propagate gradients to non-present entries on sparse.
- func: _sparse_addmm(Tensor self, Tensor sparse, Tensor dense, *, Scalar beta=1, Scalar alpha=1) -> Tensor
  use_c10_dispatcher: full
  named_guard: False

- func: addmm.out(Tensor self, Tensor mat1, Tensor mat2, *, Scalar beta=1, Scalar alpha=1, Tensor(a!) out) -> Tensor(a!)
  dispatch:
    CPU: legacy::cpu::_th_addmm_out
    CUDA: legacy::cuda::_th_addmm_out
    SparseCPU: addmm_out_sparse_dense_cpu
    SparseCUDA: addmm_out_sparse_dense_cuda
  supports_named_tensor: True

- func: addmm(Tensor self, Tensor mat1, Tensor mat2, *, Scalar beta=1, Scalar alpha=1) -> Tensor
  use_c10_dispatcher: full
  variants: function, method
  dispatch:
    CPU: legacy::cpu::_th_addmm
    CUDA: legacy::cuda::_th_addmm
    SparseCPU: addmm_sparse_dense_cpu
    SparseCUDA: addmm_sparse_dense_cuda
  supports_named_tensor: True

- func: addmm_(Tensor(a!) self, Tensor mat1, Tensor mat2, *, Scalar beta=1, Scalar alpha=1) -> Tensor(a!)
  variants: method
  dispatch:
    CPU: legacy::cpu::_th_addmm_
    CUDA: legacy::cuda::_th_addmm_
    # Warning!  For whatever reason, the inplace sparse addmm is NON
    # broadcasting
    SparseCPU: s_addmm_sparse_dense_cpu_
    SparseCUDA: s_addmm_sparse_dense_cuda_
  supports_named_tensor: True


# NOTE [ Sparse: autograd and API ]
#
#
# Sparse Tensor Constructors
# ~~~~~~~~~~~~~~~~~~~~~~~~~~
#
# The API entry points to sparse tensor construction should be
# `sparse_coo tensor` and `_sparse_coo_tensor_unsafe`. Depending on whether the
# indices and values tensors are given, they eventually dispatch to either
# `sparse_coo_tensor_with_dims` or `sparse_coo_tensor_with_dims_and_tensors`.
#
# The autograd support for ctor is implement on `sparse_coo_tensor_with_dims_and_tensors`.
#
# The API methods `sparse_coo tensor` and `_sparse_coo_tensor_unsafe`
# **must not** have specific type dispatches because otherwise codegen will
# consider them as abstract methods (see Note [Abstract ATen methods]), dispatch
# using **Tensor** type, and thus lose autograd tracking on the actual method
# they dispatch to, e.g., `sparse_coo_tensor_with_dims_and_tensors`.
#
# The actual ctors `sparse_coo_tensor_with_dims` and `sparse_coo_tensor_with_dims_and_tensors`,
# on the other hand, need to create `SparseTensorImpl` and know nothing about
# how `VariableType`s work. So they need to be dispatched using Tensor types.
# We thus put `requires_tensor=True` to ensure that `VariableType` will unwrap
# the given variables and call with the Tensor type.
#
#
# Sparse Methods API Design
# ~~~~~~~~~~~~~~~~~~~~~~~~~
#
# Goals: 1. Flexible API for users to write custom sparse ops
#        2. ctor and member accessor with autograd support
#
# To achieve 1, we need to provide a set of *dangerous* APIs (dangerous in the
# sense that misusing them will break sparse tensor invariant and may out in
# unexpected behavior, e.g., crash). These methods are all prefixed with
# underscore "_" to indicate that they should be used with care. We provide:
#
#   + `_indices()`: returns the *raw* indices within the sparse tensor (not just
#                   sharing storage). Any inplace operation will change the
#                   actual indices, including t_, set_, as_strided_, resize_,
#                   etc.
#   + `_values()`: returns the *raw* values within the sparse tensor. Similar
#                  semantics as `_indices()`
#   + `_nnz()`: returns the number of non-zero entries. This will always be
#               determined by the shapes of indices and values.
#   + `_coalesced_(bool)`: inplace sets whether the tensor is coalesced, and
#                          returns itself.
#
# These methods are very useful in writing new operations, e.g., a custom
# autograd Function.
#
# We also provide other public *safe* APIs:
#   + `indices()`: returns a **view** of the indices tensor if the sparse tensor
#                  is **coalesced**.
#   + `values()`: returns a **view** of the values tensor if the containing
#                 sparse tensor is **coalesced**.
#   + `sparse_dim()`: number of sparse dimensions
#   + `dense_dim()`: number of dense dimensions
#   + `is_coalesced()`: whether the sparse tensor is coalesced
#
# `_indices()` and `_values()` should returns the raw indices and values dense
# tensors within a sparse tensor. They can be quite unsafe with inplace
# operations like `t_()`, and exposes uncoalesced indices and values. The public
# recommended API is `indices()` and `values()`, both of which first check that
# the tensor is coalesced and return views on those tensors.
#
#
# Autograd Support
# ~~~~~~~~~~~~~~~~
#
# Autograd is supported on `values()` and sparse tensor ctor with indices and
# values tensors. E.g., `torch.sparse_coo_tensor(i, v).values().sum()` is
# differentiable w.r.t. `v`.
#
# NB: The `values()` and `_values()` operators are special in that they are
# layout-aware, i.e., the output depends not just on the data it represents, but
# also on the input layout details (in this case, the `indices` tensor). See
# NOTE [ as_strided Backward and layout-aware/agnostic autograd ] in Functions.cpp
# for discussion on layout-aware vs layout-agnostic autograd. Since PyTorch ops
# operate in the layout-agnostic mode, similar to `as_strided`, backward of
# these two operators need to consider them in a layout-agnostic way:
#   + `values()`:
#     Input is coalesced.
#     We just pretend having `input.indices()` as an additional argument
#     `input_indices`, then forward is similar to
#     `input.to(kStrided).index_select(input_indices)` regardless of the layout.
#     Note that `values()` normally is layout-aware even if we constrain
#     ourselves on sparse inputs since it may include all zeros values entries
#     as "present" entries.
#   + `_values()`:
#     Input may be uncoalesced.
#     It is not straightforward to construct a layout-agnostic version because
#     duplicate indices entries may exist and additional parameterization is
#     needed to distribute the value into different values entries. Furthermore,
#     this op is intended to provide ways to write custom sparse ops, rather
#     than being used in autograd graph, so it is marked as *non-differentiable*
#     in derivatives.yaml.
#
# Before reading the following, see NOTE [ Autograd Variable Views ] in
# variable.h for details on views that are tracked by autograd, and views that
# are not.
#
# Moreover, these methods return tensors that share storage with inputs, so we
# mark these methods as view ops to support autograd history tracking.
# The sparse tensor ctor output should technically be view of both input indices
# and values tensors, but currently we only support setting as view of a single
# Variable, so it is only view of the values tensor.
# TODO: clone indices in sparse tensor ctor.
#
# For other methods that return outputs that share storage with inputs, i.e.,
# `indices()` and `_indices()`. We mark their outputs as non-differentiable, so
# the view relation is not tracked by autograd, but the version counter is still
# shared. In other words, their outputs are non-differentiable views of the
# sparse tensor.


# FIXME: would be nicer if TensorOptions was optional based; not adding default arguments for options given
# the default would never make sense.
- func: sparse_coo_tensor.size(int[] size, *, ScalarType dtype, Layout layout, Device device, bool pin_memory=False) -> Tensor
  use_c10_dispatcher: unboxed_only

- func: sparse_coo_tensor.indices(Tensor indices, Tensor values, *, ScalarType? dtype=None, Layout? layout=None, Device? device=None, bool? pin_memory=None) -> Tensor
  use_c10_dispatcher: unboxed_only

- func: sparse_coo_tensor.indices_size(Tensor indices, Tensor values, int[] size, *, ScalarType? dtype=None, Layout? layout=None, Device? device=None, bool? pin_memory=None) -> Tensor
  use_c10_dispatcher: unboxed_only

- func: _sparse_coo_tensor_unsafe(Tensor indices, Tensor values, int[] size, *, ScalarType? dtype=None, Layout? layout=None, Device? device=None, bool? pin_memory=None) -> Tensor
  use_c10_dispatcher: unboxed_only

- func: _sparse_coo_tensor_with_dims(int sparse_dim, int dense_dim, int[] size, *, ScalarType dtype, Layout layout, Device device, bool pin_memory=False) -> Tensor
  use_c10_dispatcher: unboxed_only
  dispatch:
    SparseCPU: new_with_dims_sparse
    SparseCUDA: new_with_dims_sparse
  requires_tensor: True

- func: _sparse_coo_tensor_with_dims_and_tensors(int sparse_dim, int dense_dim, int[] size, Tensor indices, Tensor values, *, ScalarType dtype, Layout layout, Device device, bool pin_memory=False) -> Tensor
  use_c10_dispatcher: unboxed_only
  dispatch:
    SparseCPU: new_with_dims_and_tensor_sparse
    SparseCUDA: new_with_dims_and_tensor_sparse
  requires_tensor: True

- func: sparse_resize_(Tensor(a!) self, int[] size, int sparse_dim, int dense_dim) -> Tensor(a!)
  variants: method
  dispatch:
    SparseCPU: sparse_resize_
    SparseCUDA: sparse_resize_
  requires_tensor: True

- func: sparse_resize_and_clear_(Tensor(a!) self, int[] size, int sparse_dim, int dense_dim) -> Tensor(a!)
  variants: method
  dispatch:
    SparseCPU: sparse_resize_and_clear_
    SparseCUDA: sparse_resize_and_clear_
  requires_tensor: True


- func: sparse_mask(Tensor self, Tensor mask) -> Tensor
  use_c10_dispatcher: full
  variants: method
  dispatch:
    SparseCPU: sparse_mask_cpu
    SparseCUDA: sparse_mask_cuda
  requires_tensor: True


- func: to_dense(Tensor self) -> Tensor
  use_c10_dispatcher: full
  variants: method
  dispatch:
    SparseCPU: sparse_to_dense
    SparseCUDA: sparse_to_dense
    MkldnnCPU: mkldnn_to_dense
  requires_tensor: True

- func: to_dense_backward(Tensor grad, Tensor input) -> Tensor
  use_c10_dispatcher: full

- func: sparse_dim(Tensor self) -> int
  use_c10_dispatcher: full
  variants: method
  dispatch:
    SparseCPU: sparse_dim_sparse
    SparseCUDA: sparse_dim_sparse
  requires_tensor: True
  device_guard: False

# legacy method
- func: _dimI(Tensor self) -> int
  use_c10_dispatcher: full
  variants: method
  dispatch:
    SparseCPU: sparse_dim_sparse
    SparseCUDA: sparse_dim_sparse
  requires_tensor: True
  device_guard: False


- func: dense_dim(Tensor self) -> int
  use_c10_dispatcher: full
  variants: method
  dispatch:
    SparseCPU: dense_dim_sparse
    SparseCUDA: dense_dim_sparse
  requires_tensor: True
  device_guard: False

# legacy method
- func: _dimV(Tensor self) -> int
  use_c10_dispatcher: full
  variants: method
  dispatch:
    SparseCPU: dense_dim_sparse
    SparseCUDA: dense_dim_sparse
  requires_tensor: True
  device_guard: False


- func: _nnz(Tensor self) -> int
  use_c10_dispatcher: full
  variants: method
  dispatch:
    SparseCPU: _nnz_sparse
    SparseCUDA: _nnz_sparse
  requires_tensor: True
  device_guard: False


- func: coalesce(Tensor self) -> Tensor
  use_c10_dispatcher: full
  variants: method
  dispatch:
    SparseCPU: coalesce_sparse_cpu
    SparseCUDA: coalesce_sparse_cuda
  requires_tensor: True


- func: is_coalesced(Tensor self) -> bool
  use_c10_dispatcher: full
  variants: method
  dispatch:
    SparseCPU: is_coalesced_sparse
    SparseCUDA: is_coalesced_sparse
  requires_tensor: True
  device_guard: False
  supports_named_tensor: True


- func: _indices(Tensor(a) self) -> Tensor(a)
  variants: method
  dispatch:
    SparseCPU: _indices_sparse
    SparseCUDA: _indices_sparse
  requires_tensor: True
  device_guard: False

- func: _values(Tensor(a) self) -> Tensor(a)
  variants: method
  dispatch:
    SparseCPU: _values_sparse
    SparseCUDA: _values_sparse
  requires_tensor: True
  device_guard: False

# This method doesn't do any check but only directly sets the flag. So it can be
# a bit unsafe. Similar to _indices and _values, this is useful for implementing
# custom sparse operations in Python/C++ extension.
- func: _coalesced_(Tensor(a!) self, bool coalesced) -> Tensor(a!)
  variants: method
  dispatch:
    SparseCPU: _coalesced_sparse_
    SparseCUDA: _coalesced_sparse_
  requires_tensor: True
  device_guard: False

- func: indices(Tensor(a) self) -> Tensor(a)
  variants: method
  dispatch:
    SparseCPU: indices_sparse
    SparseCUDA: indices_sparse
  requires_tensor: True
  device_guard: False

- func: values(Tensor(a) self) -> Tensor(a)
  variants: method
  dispatch:
    SparseCPU: values_sparse
    SparseCUDA: values_sparse
  requires_tensor: True
  device_guard: False


- func: hspmm.out(Tensor mat1, Tensor mat2, *, Tensor(a!) out) -> Tensor(a!)
  dispatch:
    SparseCPU: hspmm_out_sparse_cpu
    SparseCUDA: hspmm_out_sparse_cuda
  requires_tensor: True

- func: hspmm(Tensor mat1, Tensor mat2) -> Tensor
  use_c10_dispatcher: full
  dispatch:
    SparseCPU: hspmm_sparse_cpu
    SparseCUDA: hspmm_sparse_cuda
  requires_tensor: True

- func: copy_sparse_to_sparse_(Tensor(a!) self, Tensor src, bool non_blocking=False) -> Tensor(a!)
  variants: function
  dispatch:
    SparseCPU: copy_sparse_
    SparseCUDA: copy_sparse_
  requires_tensor: True

- func: unbind.int(Tensor(a) self, int dim=0) -> Tensor(a)[]
  variants: function, method
  supports_named_tensor: True

- func: unbind.Dimname(Tensor(a) self, Dimname dim) -> Tensor(a)[]
  variants: function, method
  supports_named_tensor: True

- func: to_sparse.sparse_dim(Tensor self, int sparse_dim) -> Tensor
  use_c10_dispatcher: full
  variants: method
  dispatch:
    CPU: dense_to_sparse
    CUDA: dense_to_sparse

- func: to_sparse(Tensor self) -> Tensor
  use_c10_dispatcher: full
  variants: method
  dispatch:
    CPU: dense_to_sparse
    CUDA: dense_to_sparse

- func: to_mkldnn(Tensor self) -> Tensor
  use_c10_dispatcher: full
  variants: method
  dispatch:
    CPU: dense_to_mkldnn

- func: mkldnn_reorder_conv2d_weight(Tensor self, int[2] padding=0, int[2] stride=1, int[2] dilation=1, int groups=1) -> Tensor
  variants: function
  python_module: nn
  dispatch:
    MkldnnCPU: mkldnn_reorder_conv2d_weight

- func: to_mkldnn_backward(Tensor grad, Tensor input) -> Tensor
  use_c10_dispatcher: full

- func: quantize_per_tensor(Tensor self, float scale, int zero_point, ScalarType dtype) -> Tensor
  variants: function
  dispatch:
    CPU: quantize_per_tensor_cpu

- func: quantize_per_channel(Tensor self, Tensor scales, Tensor zero_points, int axis, ScalarType dtype) -> Tensor
  variants: function
  dispatch:
    CPU: quantize_per_channel_cpu

- func: dequantize(Tensor self) -> Tensor
  use_c10_dispatcher: full
  variants: function, method
  dispatch:
    QuantizedCPU: dequantize_quant

- func: q_scale(Tensor self) -> float
  use_c10_dispatcher: full
  variants: function, method
  dispatch:
    QuantizedCPU: q_scale_quant

- func: q_zero_point(Tensor self) -> int
  use_c10_dispatcher: full
  variants: function, method
  dispatch:
    QuantizedCPU: q_zero_point_quant

- func: q_per_channel_scales(Tensor self) -> Tensor
  variants: function, method
  dispatch:
    QuantizedCPU: q_per_channel_scales_quant

- func: q_per_channel_zero_points(Tensor self) -> Tensor
  variants: function, method
  dispatch:
    QuantizedCPU: q_per_channel_zero_points_quant

- func: q_per_channel_axis(Tensor self) -> int
  variants: function, method
  dispatch:
    QuantizedCPU: q_per_channel_axis_quant

- func: int_repr(Tensor self) -> Tensor
  use_c10_dispatcher: full
  variants: function, method
  dispatch:
    QuantizedCPU: int_repr_quant

- func: _make_per_tensor_quantized_tensor(Tensor self, float scale, int zero_point) -> Tensor
  use_c10_dispatcher: full
  dispatch:
    CPU: make_per_tensor_quantized_tensor_cpu

- func: _make_per_channel_quantized_tensor(Tensor self, Tensor scale, Tensor zero_point, int axis) -> Tensor
  dispatch:
    CPU: make_per_channel_quantized_tensor_cpu

- func: qscheme(Tensor self) -> QScheme
  use_c10_dispatcher: full
  variants: method
  dispatch:
    QuantizedCPU: qscheme_quant

- func: fake_quantize_per_tensor_affine(Tensor self, float scale, int zero_point, int quant_min, int quant_max) -> Tensor
  use_c10_dispatcher: full
  variants: function
  dispatch:
    CPU: fake_quantize_per_tensor_affine_cpu
    CUDA: fake_quantize_per_tensor_affine_cuda

- func: fake_quantize_per_tensor_affine_backward(Tensor grad, Tensor self, float scale, int zero_point, int quant_min, int quant_max) -> Tensor
  use_c10_dispatcher: full
  variants: function
  dispatch:
    CPU: fake_quantize_per_tensor_affine_backward_cpu
    CUDA: fake_quantize_per_tensor_affine_backward_cuda

- func: fake_quantize_per_channel_affine(Tensor self, Tensor scale, Tensor zero_point, int axis, int quant_min, int quant_max) -> Tensor
  variants: function
  dispatch:
    CPU: fake_quantize_per_channel_affine_cpu
    CUDA: fake_quantize_per_channel_affine_cuda

- func: fake_quantize_per_channel_affine_backward(Tensor grad, Tensor self, Tensor scale, Tensor zero_point, int axis, int quant_min, int quant_max) -> Tensor
  variants: function
  dispatch:
    CPU: fake_quantize_per_channel_affine_backward_cpu
    CUDA: fake_quantize_per_channel_affine_backward_cuda
# to(Device) must not exist because all constructors of Device also works for
# TensorOptions. Otherwise, an ambiguity error is thrown.
# See NOTE [ TensorOptions Constructors ].
- func: to.dtype_layout(Tensor self, *, ScalarType dtype, Layout layout, Device device, bool pin_memory=False, bool non_blocking=False, bool copy=False, MemoryFormat? memory_format=None) -> Tensor
  use_c10_dispatcher: unboxed_only
  variants: method
  device_guard: False
  supports_named_tensor: True

- func: to.device(Tensor self, Device device, ScalarType dtype, bool non_blocking=False, bool copy=False, MemoryFormat? memory_format=None) -> Tensor
  variants: method
  device_guard: False
  supports_named_tensor: True

- func: to.dtype(Tensor self, ScalarType dtype, bool non_blocking=False, bool copy=False, MemoryFormat? memory_format=None) -> Tensor
  variants: method
  device_guard: False
  supports_named_tensor: True

- func: to.other(Tensor self, Tensor other, bool non_blocking=False, bool copy=False, MemoryFormat? memory_format=None) -> Tensor
  variants: method
  device_guard: False

- func: meshgrid(Tensor[] tensors) -> Tensor[]

- func: cartesian_prod(Tensor[] tensors) -> Tensor
  variants: function

- func: combinations(Tensor self, int r=2, bool with_replacement=False) -> Tensor
  use_c10_dispatcher: full
  variants: function

- func: item(Tensor self) -> Scalar
  use_c10_dispatcher: full
  variants: method
  supports_named_tensor: True

- func: result_type.Tensor(Tensor tensor, Tensor other) -> ScalarType
  variants: function

- func: result_type.Scalar(Tensor tensor, Scalar other) -> ScalarType
  variants: function

- func: result_type.Scalar_Tensor(Scalar scalar, Tensor tensor) -> ScalarType
  variants: function

- func: result_type.Scalar_Scalar(Scalar scalar1, Scalar scalar2) -> ScalarType

- func: can_cast(ScalarType from, ScalarType to) -> bool
  variants: function

- func: promote_types(ScalarType type1, ScalarType type2) -> ScalarType
  variants: function

# NB: Does NOT check precondition that numel == 1
- func: _local_scalar_dense(Tensor self) -> Scalar
  use_c10_dispatcher: full
  dispatch:
    CPU: _local_scalar_dense_cpu
    CUDA: _local_scalar_dense_cuda
  variants: function
  supports_named_tensor: True

# Fused RNN kernels
- func: _thnn_fused_lstm_cell(Tensor input_gates, Tensor hidden_gates, Tensor cx, Tensor? input_bias=None, Tensor? hidden_bias=None) -> (Tensor, Tensor, Tensor)
  dispatch:
    CUDA: _thnn_fused_lstm_cell_cuda

- func: _thnn_fused_lstm_cell_backward(Tensor? grad_hy, Tensor? grad_cy, Tensor cx, Tensor cy, Tensor workspace, bool has_bias) -> (Tensor, Tensor, Tensor, Tensor, Tensor)
  dispatch:
    CUDA: _thnn_fused_lstm_cell_backward_cuda

- func: _thnn_differentiable_lstm_cell_backward(Tensor? grad_hy, Tensor? grad_cy, Tensor input_gates, Tensor hidden_gates, Tensor? input_bias, Tensor? hidden_bias, Tensor cx, Tensor cy) -> (Tensor, Tensor, Tensor, Tensor, Tensor)

- func: _thnn_fused_gru_cell(Tensor input_gates, Tensor hidden_gates, Tensor hx, Tensor? input_bias=None, Tensor? hidden_bias=None) -> (Tensor, Tensor)
  dispatch:
    CUDA: _thnn_fused_gru_cell_cuda

- func: _thnn_fused_gru_cell_backward(Tensor grad_hy, Tensor workspace, bool has_bias) -> (Tensor, Tensor, Tensor, Tensor, Tensor)
  dispatch:
    CUDA: _thnn_fused_gru_cell_backward_cuda

- func: _thnn_differentiable_gru_cell_backward(Tensor grad_hy, Tensor input_gates, Tensor hidden_gates, Tensor hx, Tensor? input_bias, Tensor? hidden_bias) -> (Tensor, Tensor, Tensor, Tensor, Tensor)

# RNN cells and layers
- func: lstm.input(Tensor input, Tensor[] hx, Tensor[] params, bool has_biases, int num_layers, float dropout, bool train, bool bidirectional, bool batch_first) -> (Tensor, Tensor, Tensor)

- func: lstm.data(Tensor data, Tensor batch_sizes, Tensor[] hx, Tensor[] params, bool has_biases, int num_layers, float dropout, bool train, bool bidirectional) -> (Tensor, Tensor, Tensor)

- func: gru.input(Tensor input, Tensor hx, Tensor[] params, bool has_biases, int num_layers, float dropout, bool train, bool bidirectional, bool batch_first) -> (Tensor, Tensor)

- func: gru.data(Tensor data, Tensor batch_sizes, Tensor hx, Tensor[] params, bool has_biases, int num_layers, float dropout, bool train, bool bidirectional) -> (Tensor, Tensor)

- func: rnn_tanh.input(Tensor input, Tensor hx, Tensor[] params, bool has_biases, int num_layers, float dropout, bool train, bool bidirectional, bool batch_first) -> (Tensor, Tensor)

- func: rnn_tanh.data(Tensor data, Tensor batch_sizes, Tensor hx, Tensor[] params, bool has_biases, int num_layers, float dropout, bool train, bool bidirectional) -> (Tensor, Tensor)

- func: rnn_relu.input(Tensor input, Tensor hx, Tensor[] params, bool has_biases, int num_layers, float dropout, bool train, bool bidirectional, bool batch_first) -> (Tensor, Tensor)

- func: rnn_relu.data(Tensor data, Tensor batch_sizes, Tensor hx, Tensor[] params, bool has_biases, int num_layers, float dropout, bool train, bool bidirectional) -> (Tensor, Tensor)

- func: lstm_cell(Tensor input, Tensor[] hx, Tensor w_ih, Tensor w_hh, Tensor? b_ih=None, Tensor? b_hh=None) -> (Tensor, Tensor)

- func: gru_cell(Tensor input, Tensor hx, Tensor w_ih, Tensor w_hh, Tensor? b_ih=None, Tensor? b_hh=None) -> Tensor

- func: rnn_tanh_cell(Tensor input, Tensor hx, Tensor w_ih, Tensor w_hh, Tensor? b_ih=None, Tensor? b_hh=None) -> Tensor

- func: rnn_relu_cell(Tensor input, Tensor hx, Tensor w_ih, Tensor w_hh, Tensor? b_ih=None, Tensor? b_hh=None) -> Tensor

# Quantized RNN layers
- func: quantized_lstm(Tensor input, Tensor[] hx, Tensor[] params, bool has_biases, int num_layers, float dropout, bool train, bool bidirectional, bool batch_first, *, ScalarType? dtype=None, bool use_dynamic=False) -> (Tensor, Tensor, Tensor)

- func: quantized_lstm.data(Tensor data, Tensor batch_sizes, Tensor[] hx, Tensor[] params, bool has_biases, int num_layers, float dropout, bool train, bool bidirectional, *, ScalarType? dtype=None, bool use_dynamic=False) -> (Tensor, Tensor, Tensor)

# Quantized GRU layers

- func: quantized_gru.input(Tensor input, Tensor hx, Tensor[] params, bool has_biases, int num_layers, float dropout, bool train, bool bidirectional, bool batch_first) -> (Tensor, Tensor)

- func: quantized_gru.data(Tensor data, Tensor batch_sizes, Tensor hx, Tensor[] params, bool has_biases, int num_layers, float dropout, bool train, bool bidirectional) -> (Tensor, Tensor)

# Quantized RNN cells
- func: quantized_lstm_cell(Tensor input, Tensor[] hx, Tensor w_ih, Tensor w_hh, Tensor b_ih, Tensor b_hh, Tensor packed_ih, Tensor packed_hh, Tensor col_offsets_ih, Tensor col_offsets_hh, Scalar scale_ih, Scalar scale_hh, Scalar zero_point_ih, Scalar zero_point_hh) -> (Tensor, Tensor)

- func: quantized_gru_cell(Tensor input, Tensor hx, Tensor w_ih, Tensor w_hh, Tensor b_ih, Tensor b_hh, Tensor packed_ih, Tensor packed_hh, Tensor col_offsets_ih, Tensor col_offsets_hh, Scalar scale_ih, Scalar scale_hh, Scalar zero_point_ih, Scalar zero_point_hh) -> Tensor
  use_c10_dispatcher: full

- func: quantized_rnn_relu_cell(Tensor input, Tensor hx, Tensor w_ih, Tensor w_hh, Tensor b_ih, Tensor b_hh, Tensor packed_ih, Tensor packed_hh, Tensor col_offsets_ih, Tensor col_offsets_hh, Scalar scale_ih, Scalar scale_hh, Scalar zero_point_ih, Scalar zero_point_hh) -> Tensor
  use_c10_dispatcher: full

- func: quantized_rnn_tanh_cell(Tensor input, Tensor hx, Tensor w_ih, Tensor w_hh, Tensor b_ih, Tensor b_hh, Tensor packed_ih, Tensor packed_hh, Tensor col_offsets_ih, Tensor col_offsets_hh, Scalar scale_ih, Scalar scale_hh, Scalar zero_point_ih, Scalar zero_point_hh) -> Tensor
  use_c10_dispatcher: full

# PackedSequence utilities
- func: _pack_padded_sequence(Tensor input, Tensor lengths, bool batch_first) -> (Tensor, Tensor)

- func: _pack_padded_sequence_backward(Tensor grad, int[] input_size, Tensor batch_sizes, bool batch_first) -> Tensor

- func: _pad_packed_sequence(Tensor data, Tensor batch_sizes, bool batch_first, Scalar padding_value, int total_length) -> (Tensor, Tensor)

# wrappers for legacy TH methods

- func: set_.source_Storage(Tensor(a!) self, Storage source) -> Tensor(a!)
  variants: method
  device_guard: False
  dispatch:
    CPU: set_
    CUDA: set_

- func: set_.source_Storage_storage_offset(Tensor(a!) self, Storage source, int storage_offset, int[] size, int[] stride=[]) -> Tensor(a!)
  variants: method
  device_guard: False
  dispatch:
    CPU: legacy::cpu::_th_set_
    CUDA: legacy::cuda::_th_set_
    QuantizedCPU: set_storage

- func: set_.source_Tensor(Tensor(a!) self, Tensor source) -> Tensor(a!)
  variants: method
  device_guard: False
  dispatch:
    CPU: set_tensor_
    CUDA: set_tensor_

- func: set_(Tensor(a!) self) -> Tensor(a!)
  variants: method
  dispatch:
    CPU: set_cpu_
    CUDA: set_cuda_

- func: set_quantizer_(Tensor(a!) self, ConstQuantizerPtr quantizer) -> Tensor(a!)
  variants: method
  dispatch:
    QuantizedCPU: set_quantizer_

- func: is_set_to(Tensor self, Tensor tensor) -> bool
  use_c10_dispatcher: full
  variants: method
  device_guard: False
  dispatch:
    CPU: is_set_to
    CUDA: is_set_to

- func: masked_fill_.Scalar(Tensor(a!) self, Tensor mask, Scalar value) -> Tensor(a!)
  variants: method
  dispatch:
    CPU: masked_fill__cpu
    CUDA: masked_fill__cuda
  supports_named_tensor: True

- func: masked_fill.Scalar(Tensor self, Tensor mask, Scalar value) -> Tensor
  use_c10_dispatcher: full
  variants: function, method
  supports_named_tensor: True

- func: masked_fill_.Tensor(Tensor(a!) self, Tensor mask, Tensor value) -> Tensor(a!)
  variants: method
  dispatch:
    CPU: masked_fill__cpu
    CUDA: masked_fill__cuda
  supports_named_tensor: True

- func: masked_fill.Tensor(Tensor self, Tensor mask, Tensor value) -> Tensor
  use_c10_dispatcher: full
  variants: function, method
  supports_named_tensor: True

- func: masked_scatter_(Tensor(a!) self, Tensor mask, Tensor source) -> Tensor(a!)
  variants: method
  dispatch:
    CPU: masked_scatter__cpu
    CUDA: masked_scatter__cuda

- func: masked_scatter(Tensor self, Tensor mask, Tensor source) -> Tensor
  use_c10_dispatcher: full
  variants: function, method

- func: view(Tensor(a) self, int[] size) -> Tensor(a)
  variants: method
  device_guard: False
  dispatch:
    CPU: view
    CUDA: view
    MkldnnCPU: mkldnn_view
    QuantizedCPU: view

- func: put_(Tensor(a!) self, Tensor index, Tensor source, bool accumulate=False) -> Tensor(a!)
  variants: method
  dispatch:
    CPU: legacy::cpu::_th_put_
    CUDA: legacy::cuda::_th_put_

- func: index_add_(Tensor(a!) self, int dim, Tensor index, Tensor source) -> Tensor(a!)
  variants: method
  dispatch:
    CPU: index_add_cpu_
    CUDA: legacy::cuda::_th_index_add_

- func: index_add(Tensor self, int dim, Tensor index, Tensor source) -> Tensor
  use_c10_dispatcher: full
  variants: function, method

- func: index_add.dimname(Tensor self, Dimname dim, Tensor index, Tensor source) -> Tensor
  variants: function, method

- func: index_fill_.int_Scalar(Tensor(a!) self, int dim, Tensor index, Scalar value) -> Tensor(a!)
  variants: method
  supports_named_tensor: True
  dispatch:
    CPU: legacy::cpu::_th_index_fill_
    CUDA: legacy::cuda::_th_index_fill_

- func: index_fill.int_Scalar(Tensor self, int dim, Tensor index, Scalar value) -> Tensor
  use_c10_dispatcher: full
  supports_named_tensor: True
  variants: function, method

- func: index_fill_.int_Tensor(Tensor(a!) self, int dim, Tensor index, Tensor value) -> Tensor(a!)
  variants: method
  dispatch:
    CPU: index_fill_
    CUDA: index_fill_
  supports_named_tensor: True

- func: index_fill.int_Tensor(Tensor self, int dim, Tensor index, Tensor value) -> Tensor
  use_c10_dispatcher: full
  variants: function, method
  supports_named_tensor: True

- func: index_fill_.Dimname_Scalar(Tensor(a!) self, Dimname dim, Tensor index, Scalar value) -> Tensor(a!)
  variants: method
  supports_named_tensor: True

- func: index_fill_.Dimname_Tensor(Tensor(a!) self, Dimname dim, Tensor index, Tensor value) -> Tensor(a!)
  variants: method
  supports_named_tensor: True

- func: index_fill.Dimname_Scalar(Tensor self, Dimname dim, Tensor index, Scalar value) -> Tensor
  variants: function, method
  supports_named_tensor: True

- func: index_fill.Dimname_Tensor(Tensor self, Dimname dim, Tensor index, Tensor value) -> Tensor
  variants: function, method
  supports_named_tensor: True

- func: scatter_.src(Tensor(a!) self, int dim, Tensor index, Tensor src) -> Tensor(a!)
  variants: method
  dispatch:
    CPU: scatter_cpu_
    CUDA: legacy::cuda::_th_scatter_

- func: scatter.src(Tensor self, int dim, Tensor index, Tensor src) -> Tensor
  use_c10_dispatcher: full
  variants: function, method

- func: scatter_.value(Tensor(a!) self, int dim, Tensor index, Scalar value) -> Tensor(a!)
  variants: method
  dispatch:
    CPU: scatter_fill_cpu_
    CUDA: legacy::cuda::_th_scatter_

- func: scatter.value(Tensor self, int dim, Tensor index, Scalar value) -> Tensor
  use_c10_dispatcher: full
  variants: function, method

- func: scatter.dimname_src(Tensor self, Dimname dim, Tensor index, Tensor src) -> Tensor
  variants: function, method

- func: scatter.dimname_value(Tensor self, Dimname dim, Tensor index, Scalar value) -> Tensor
  variants: function, method

- func: scatter_add_(Tensor(a!) self, int dim, Tensor index, Tensor src) -> Tensor(a!)
  variants: method
  dispatch:
    CPU: scatter_add_cpu_
    CUDA: legacy::cuda::_th_scatter_add_

- func: scatter_add(Tensor self, int dim, Tensor index, Tensor src) -> Tensor
  use_c10_dispatcher: full
  variants: function, method

- func: scatter_add.dimname(Tensor self, Dimname dim, Tensor index, Tensor src) -> Tensor
  variants: function, method

- func: lt_.Scalar(Tensor(a!) self, Scalar other) -> Tensor(a!)
  variants: method

- func: lt_.Tensor(Tensor(a!) self, Tensor other) -> Tensor(a!)
  variants: method

- func: gt_.Scalar(Tensor(a!) self, Scalar other) -> Tensor(a!)
  variants: method

- func: gt_.Tensor(Tensor(a!) self, Tensor other) -> Tensor(a!)
  variants: method

- func: le_.Scalar(Tensor(a!) self, Scalar other) -> Tensor(a!)
  variants: method

- func: le_.Tensor(Tensor(a!) self, Tensor other) -> Tensor(a!)
  variants: method

- func: ge_.Scalar(Tensor(a!) self, Scalar other) -> Tensor(a!)
  variants: method

- func: ge_.Tensor(Tensor(a!) self, Tensor other) -> Tensor(a!)
  variants: method

- func: eq_.Scalar(Tensor(a!) self, Scalar other) -> Tensor(a!)
  variants: method

- func: eq_.Tensor(Tensor(a!) self, Tensor other) -> Tensor(a!)
  variants: method

- func: ne_.Scalar(Tensor(a!) self, Scalar other) -> Tensor(a!)
  variants: method

- func: ne_.Tensor(Tensor(a!) self, Tensor other) -> Tensor(a!)
  variants: method

- func: bitwise_and.Tensor_out(Tensor self, Tensor other, *, Tensor(a!) out) -> Tensor(a!)
  variants: function
  dispatch:
    CPU: bitwise_and_out
    CUDA: bitwise_and_out

- func: bitwise_and.Scalar_out(Tensor self, Scalar other, *, Tensor(a!) out) -> Tensor(a!)
  variants: function
  dispatch:
    CPU: bitwise_and_out
    CUDA: bitwise_and_out

- func: bitwise_and.Scalar(Tensor self, Scalar other) -> Tensor
  variants: method, function

- func: bitwise_and.Tensor(Tensor self, Tensor other) -> Tensor
  variants: method, function

- func: bitwise_and_.Scalar(Tensor(a!) self, Scalar other) -> Tensor(a!)
  variants: method

- func: bitwise_and_.Tensor(Tensor(a!) self, Tensor other) -> Tensor(a!)
  variants: method

- func: __and__.Scalar(Tensor self, Scalar other) -> Tensor
  use_c10_dispatcher: full
  variants: method, function

- func: __and__.Tensor(Tensor self, Tensor other) -> Tensor
  use_c10_dispatcher: full
  variants: method, function

- func: __iand__.Scalar(Tensor(a!) self, Scalar other) -> Tensor(a!)
  variants: method

- func: __iand__.Tensor(Tensor(a!) self, Tensor other) -> Tensor(a!)
  variants: method

- func: bitwise_or.Tensor_out(Tensor self, Tensor other, *, Tensor(a!) out) -> Tensor(a!)
  variants: function
  dispatch:
    CPU: bitwise_or_out
    CUDA: bitwise_or_out

- func: bitwise_or.Scalar_out(Tensor self, Scalar other, *, Tensor(a!) out) -> Tensor(a!)
  variants: function
  dispatch:
    CPU: bitwise_or_out
    CUDA: bitwise_or_out

- func: bitwise_or.Scalar(Tensor self, Scalar other) -> Tensor
  variants: method, function

- func: bitwise_or.Tensor(Tensor self, Tensor other) -> Tensor
  variants: method, function

- func: bitwise_or_.Scalar(Tensor(a!) self, Scalar other) -> Tensor(a!)
  variants: method

- func: bitwise_or_.Tensor(Tensor(a!) self, Tensor other) -> Tensor(a!)
  variants: method

- func: __or__.Scalar(Tensor self, Scalar other) -> Tensor
  use_c10_dispatcher: full
  variants: method, function

- func: __or__.Tensor(Tensor self, Tensor other) -> Tensor
  use_c10_dispatcher: full
  variants: method, function

- func: __ior__.Scalar(Tensor(a!) self, Scalar other) -> Tensor(a!)
  variants: method

- func: __ior__.Tensor(Tensor(a!) self, Tensor other) -> Tensor(a!)
  variants: method

- func: bitwise_xor.Tensor_out(Tensor self, Tensor other, *, Tensor(a!) out) -> Tensor(a!)
  variants: function
  dispatch:
    CPU: bitwise_xor_out
    CUDA: bitwise_xor_out

- func: bitwise_xor.Scalar_out(Tensor self, Scalar other, *, Tensor(a!) out) -> Tensor(a!)
  variants: function
  dispatch:
    CPU: bitwise_xor_out
    CUDA: bitwise_xor_out

- func: bitwise_xor.Scalar(Tensor self, Scalar other) -> Tensor
  variants: method, function

- func: bitwise_xor.Tensor(Tensor self, Tensor other) -> Tensor
  variants: method, function

- func: bitwise_xor_.Scalar(Tensor(a!) self, Scalar other) -> Tensor(a!)
  variants: method

- func: bitwise_xor_.Tensor(Tensor(a!) self, Tensor other) -> Tensor(a!)
  variants: method

- func: __xor__.Scalar(Tensor self, Scalar other) -> Tensor
  use_c10_dispatcher: full
  variants: method, function

- func: __xor__.Tensor(Tensor self, Tensor other) -> Tensor
  use_c10_dispatcher: full
  variants: method, function

- func: __ixor__.Scalar(Tensor(a!) self, Scalar other) -> Tensor(a!)
  variants: method

- func: __ixor__.Tensor(Tensor(a!) self, Tensor other) -> Tensor(a!)
  variants: method

- func: __lshift__.Scalar(Tensor self, Scalar other) -> Tensor
  use_c10_dispatcher: full
  variants: method, function
  dispatch:
    CPU: __lshift__
    CUDA: __lshift__

- func: __lshift__.Tensor(Tensor self, Tensor other) -> Tensor
  use_c10_dispatcher: full
  variants: method, function
  dispatch:
    CPU: __lshift__
    CUDA: __lshift__

- func: __ilshift__.Scalar(Tensor(a!) self, Scalar other) -> Tensor(a!)
  variants: method
  dispatch:
    CPU: __ilshift__
    CUDA: __ilshift__

- func: __ilshift__.Tensor(Tensor(a!) self, Tensor other) -> Tensor(a!)
  variants: method
  dispatch:
    CPU: __ilshift__
    CUDA: __ilshift__

- func: __rshift__.Scalar(Tensor self, Scalar other) -> Tensor
  use_c10_dispatcher: full
  variants: method, function
  dispatch:
    CPU: __rshift__
    CUDA: __rshift__

- func: __rshift__.Tensor(Tensor self, Tensor other) -> Tensor
  use_c10_dispatcher: full
  variants: method, function
  dispatch:
    CPU: __rshift__
    CUDA: __rshift__

- func: __irshift__.Scalar(Tensor(a!) self, Scalar other) -> Tensor(a!)
  variants: method
  dispatch:
    CPU: __irshift__
    CUDA: __irshift__

- func: __irshift__.Tensor(Tensor(a!) self, Tensor other) -> Tensor(a!)
  variants: method
  dispatch:
    CPU: __irshift__
    CUDA: __irshift__

- func: lgamma_(Tensor(a!) self) -> Tensor(a!)
  supports_named_tensor: True
  variants: method
  dispatch:
    CPU: _lgamma__cpu
    CUDA: _lgamma__cuda

- func: atan2_(Tensor(a!) self, Tensor other) -> Tensor(a!)
  supports_named_tensor: True
  variants: method

- func: tril_(Tensor(a!) self, int diagonal=0) -> Tensor(a!)
  variants: method
  dispatch:
    CPU: tril_cpu_
    CUDA: tril_cuda_

- func: triu_(Tensor(a!) self, int diagonal=0) -> Tensor(a!)
  variants: method
  dispatch:
    CPU: triu_cpu_
    CUDA: triu_cuda_

- func: digamma_(Tensor(a!) self) -> Tensor(a!)
  supports_named_tensor: True
  variants: method

- func: polygamma_(Tensor(a!) self, int n) -> Tensor(a!)
  supports_named_tensor: True
  variants: method

- func: renorm_(Tensor(a!) self, Scalar p, int dim, Scalar maxnorm) -> Tensor(a!)
  variants: method
  dispatch:
    CPU: legacy::cpu::_th_renorm_
    CUDA: legacy::cuda::_th_renorm_

- func: pow_.Scalar(Tensor(a!) self, Scalar exponent) -> Tensor(a!)
  supports_named_tensor: True
  variants: method
  dispatch:
    CPU: pow_
    CUDA: pow_

- func: pow_.Tensor(Tensor(a!) self, Tensor exponent) -> Tensor(a!)
  supports_named_tensor: True
  variants: method
  dispatch:
    CPU: pow_
    CUDA: pow_

- func: lerp_.Scalar(Tensor(a!) self, Tensor end, Scalar weight) -> Tensor(a!)
  variants: method
  dispatch:
    CPU: lerp_cpu_scalar_
    CUDA: lerp_cuda_scalar_

- func: lerp_.Tensor(Tensor(a!) self, Tensor end, Tensor weight) -> Tensor(a!)
  variants: method
  dispatch:
    CPU: lerp_cpu_tensor_
    CUDA: lerp_cuda_tensor_

- func: fmod_.Scalar(Tensor(a!) self, Scalar other) -> Tensor(a!)
  variants: method
  dispatch:
    CPU: legacy::cpu::_th_fmod_
    CUDA: legacy::cuda::_th_fmod_

- func: fmod_.Tensor(Tensor(a!) self, Tensor other) -> Tensor(a!)
  variants: method
  dispatch:
    CPU: legacy::cpu::_th_fmod_
    CUDA: legacy::cuda::_th_fmod_

- func: remainder_.Scalar(Tensor(a!) self, Scalar other) -> Tensor(a!)
  variants: method
  dispatch:
    CPU: legacy::cpu::_th_remainder_
    CUDA: legacy::cuda::_th_remainder_

- func: remainder_.Tensor(Tensor(a!) self, Tensor other) -> Tensor(a!)
  variants: method
  dispatch:
    CPU: legacy::cpu::_th_remainder_
    CUDA: legacy::cuda::_th_remainder_

- func: addbmm_(Tensor(a!) self, Tensor batch1, Tensor batch2, *, Scalar beta=1, Scalar alpha=1) -> Tensor(a!)
  variants: method
  dispatch:
    CPU: legacy::cpu::_th_addbmm_
    CUDA: legacy::cuda::_th_addbmm_

- func: addbmm.out(Tensor self, Tensor batch1, Tensor batch2, *, Scalar beta=1, Scalar alpha=1, Tensor(a!) out) -> Tensor(a!)
  dispatch:
    CPU: legacy::cpu::_th_addbmm_out
    CUDA: legacy::cuda::_th_addbmm_out

- func: addbmm(Tensor self, Tensor batch1, Tensor batch2, *, Scalar beta=1, Scalar alpha=1) -> Tensor
  use_c10_dispatcher: full
  variants: method, function
  dispatch:
    CPU: legacy::cpu::_th_addbmm
    CUDA: legacy::cuda::_th_addbmm

- func: addcdiv_(Tensor(a!) self, Tensor tensor1, Tensor tensor2, *, Scalar value=1) -> Tensor(a!)
  variants: method
  supports_named_tensor: True

- func: random_.from(Tensor(a!) self, int from, int to, *, Generator? generator=None) -> Tensor(a!)
  variants: method
  dispatch:
    CPU: legacy::cpu::_th_random_
    CUDA: clamped_random_cuda_
  supports_named_tensor: True

- func: random_.to(Tensor(a!) self, int to, *, Generator? generator=None) -> Tensor(a!)
  variants: method
  dispatch:
    CPU: legacy::cpu::_th_random_
    CUDA: capped_random_cuda_
  supports_named_tensor: True

- func: random_(Tensor(a!) self, *, Generator? generator=None) -> Tensor(a!)
  variants: method
  dispatch:
    CPU: legacy::cpu::_th_random_
    CUDA: random_cuda_
  supports_named_tensor: True

- func: uniform_(Tensor(a!) self, float from=0, float to=1, *, Generator? generator=None) -> Tensor(a!)
  variants: method
  dispatch:
    CPU: legacy::cpu::_th_uniform_
    CUDA: uniform_cuda_
  supports_named_tensor: True

- func: cauchy_(Tensor(a!) self, float median=0, float sigma=1, *, Generator? generator=None) -> Tensor(a!)
  variants: method
  supports_named_tensor: True

- func: log_normal_(Tensor(a!) self, float mean=1, float std=2, *, Generator? generator=None) -> Tensor(a!)
  variants: method
  supports_named_tensor: True

- func: exponential_(Tensor(a!) self, float lambd=1, *, Generator? generator=None) -> Tensor(a!)
  variants: method
  supports_named_tensor: True

- func: geometric_(Tensor(a!) self, float p, *, Generator? generator=None) -> Tensor(a!)
  variants: method
  supports_named_tensor: True

# wrappers for TH functions

- func: diag.out(Tensor self, int diagonal=0, *, Tensor(a!) out) -> Tensor(a!)
  dispatch:
    CPU: legacy::cpu::_th_diag_out
    CUDA: legacy::cuda::_th_diag_out

- func: diag(Tensor self, int diagonal=0) -> Tensor
  use_c10_dispatcher: full
  variants: method, function
  dispatch:
    CPU: legacy::cpu::_th_diag
    CUDA: legacy::cuda::_th_diag

- func: cross.out(Tensor self, Tensor other, int? dim=None, *, Tensor(a!) out) -> Tensor(a!)

- func: cross(Tensor self, Tensor other, int? dim=None) -> Tensor
  use_c10_dispatcher: full
  variants: method, function

- func: triu.out(Tensor self, int diagonal=0, *, Tensor(a!) out) -> Tensor(a!)
  dispatch:
    CPU: triu_cpu_out
    CUDA: triu_cuda_out

- func: triu(Tensor self, int diagonal=0) -> Tensor
  use_c10_dispatcher: full
  variants: method, function

- func: tril.out(Tensor self, int diagonal=0, *, Tensor(a!) out) -> Tensor(a!)
  dispatch:
    CPU: tril_cpu_out
    CUDA: tril_cuda_out

- func: tril(Tensor self, int diagonal=0) -> Tensor
  use_c10_dispatcher: full
  variants: method, function

<<<<<<< HEAD
- func: tril_indices(int row, int col, int offset=0, *, ScalarType? dtype=long, Layout? layout=None, Device? device=None, bool? pin_memory=None) -> Tensor
  use_c10_dispatcher: unboxed_only
=======
- func: tril_indices(int row, int col, int offset=0, *, ScalarType? dtype=None, Layout? layout=None, Device? device=None, bool? pin_memory=None) -> Tensor
>>>>>>> de98fbde
  dispatch:
    CPU: tril_indices_cpu
    CUDA: tril_indices_cuda

<<<<<<< HEAD
- func: triu_indices(int row, int col, int offset=0, *, ScalarType? dtype=long, Layout? layout=None, Device? device=None, bool? pin_memory=None) -> Tensor
  use_c10_dispatcher: unboxed_only
=======
- func: triu_indices(int row, int col, int offset=0, *, ScalarType? dtype=None, Layout? layout=None, Device? device=None, bool? pin_memory=None) -> Tensor
>>>>>>> de98fbde
  dispatch:
    CPU: triu_indices_cpu
    CUDA: triu_indices_cuda

- func: trace(Tensor self) -> Tensor
  use_c10_dispatcher: full
  variants: method, function
  dispatch:
    CPU: legacy::cpu::_th_trace
    CUDA: legacy::cuda::_th_trace

- func: ne.Scalar_out(Tensor self, Scalar other, *, Tensor(a!) out) -> Tensor(a!)
  supports_named_tensor: True
  dispatch:
    CPU: ne_out
    CUDA: ne_out
    QuantizedCPU: ne_out_quantized_cpu

- func: ne.Scalar(Tensor self, Scalar other) -> Tensor
  supports_named_tensor: True
  use_c10_dispatcher: full
  variants: method, function
  dispatch:
    CPU: ne
    CUDA: ne
    QuantizedCPU: ne_quantized_cpu

- func: ne.Tensor_out(Tensor self, Tensor other, *, Tensor(a!) out) -> Tensor(a!)
  supports_named_tensor: True
  dispatch:
    CPU: ne_out
    CUDA: ne_out
    QuantizedCPU: ne_out_quantized_cpu

- func: ne.Tensor(Tensor self, Tensor other) -> Tensor
  supports_named_tensor: True
  use_c10_dispatcher: full
  variants: method, function
  dispatch:
    CPU: ne
    CUDA: ne
    QuantizedCPU: ne_quantized_cpu

- func: eq.Scalar_out(Tensor self, Scalar other, *, Tensor(a!) out) -> Tensor(a!)
  supports_named_tensor: True
  dispatch:
    CPU: eq_out
    CUDA: eq_out
    QuantizedCPU: eq_out_quantized_cpu

- func: eq.Scalar(Tensor self, Scalar other) -> Tensor
  supports_named_tensor: True
  use_c10_dispatcher: full
  variants: method, function
  dispatch:
    CPU: eq
    CUDA: eq
    QuantizedCPU: eq_quantized_cpu

- func: eq.Tensor_out(Tensor self, Tensor other, *, Tensor(a!) out) -> Tensor(a!)
  supports_named_tensor: True
  dispatch:
    CPU: eq_out
    CUDA: eq_out
    QuantizedCPU: eq_out_quantized_cpu

- func: eq.Tensor(Tensor self, Tensor other) -> Tensor
  supports_named_tensor: True
  use_c10_dispatcher: full
  variants: method, function
  dispatch:
    CPU: eq
    CUDA: eq
    QuantizedCPU: eq_quantized_cpu

- func: ge.Scalar_out(Tensor self, Scalar other, *, Tensor(a!) out) -> Tensor(a!)
  supports_named_tensor: True
  dispatch:
    CPU: ge_out
    CUDA: ge_out
    QuantizedCPU: ge_out_quantized_cpu

- func: ge.Scalar(Tensor self, Scalar other) -> Tensor
  supports_named_tensor: True
  use_c10_dispatcher: full
  variants: method, function
  dispatch:
    CPU: ge
    CUDA: ge
    QuantizedCPU: ge_quantized_cpu

- func: ge.Tensor_out(Tensor self, Tensor other, *, Tensor(a!) out) -> Tensor(a!)
  supports_named_tensor: True
  dispatch:
    CPU: ge_out
    CUDA: ge_out
    QuantizedCPU: ge_out_quantized_cpu

- func: ge.Tensor(Tensor self, Tensor other) -> Tensor
  supports_named_tensor: True
  use_c10_dispatcher: full
  variants: method, function
  dispatch:
    CPU: ge
    CUDA: ge
    QuantizedCPU: ge_quantized_cpu

- func: le.Scalar_out(Tensor self, Scalar other, *, Tensor(a!) out) -> Tensor(a!)
  supports_named_tensor: True
  dispatch:
    CPU: le_out
    CUDA: le_out
    QuantizedCPU: le_out_quantized_cpu

- func: le.Scalar(Tensor self, Scalar other) -> Tensor
  supports_named_tensor: True
  use_c10_dispatcher: full
  variants: method, function
  dispatch:
    CPU: le
    CUDA: le
    QuantizedCPU: le_quantized_cpu

- func: le.Tensor_out(Tensor self, Tensor other, *, Tensor(a!) out) -> Tensor(a!)
  supports_named_tensor: True
  dispatch:
    CPU: le_out
    CUDA: le_out
    QuantizedCPU: le_out_quantized_cpu

- func: le.Tensor(Tensor self, Tensor other) -> Tensor
  supports_named_tensor: True
  use_c10_dispatcher: full
  variants: method, function
  dispatch:
    CPU: le
    CUDA: le
    QuantizedCPU: le_quantized_cpu

- func: gt.Scalar_out(Tensor self, Scalar other, *, Tensor(a!) out) -> Tensor(a!)
  supports_named_tensor: True
  dispatch:
    CPU: gt_out
    CUDA: gt_out
    QuantizedCPU: gt_out_quantized_cpu

- func: gt.Scalar(Tensor self, Scalar other) -> Tensor
  supports_named_tensor: True
  use_c10_dispatcher: full
  variants: method, function
  dispatch:
    CPU: gt
    CUDA: gt
    QuantizedCPU: gt_quantized_cpu

- func: gt.Tensor_out(Tensor self, Tensor other, *, Tensor(a!) out) -> Tensor(a!)
  supports_named_tensor: True
  dispatch:
    CPU: gt_out
    CUDA: gt_out
    QuantizedCPU: gt_out_quantized_cpu

- func: gt.Tensor(Tensor self, Tensor other) -> Tensor
  supports_named_tensor: True
  use_c10_dispatcher: full
  variants: method, function
  dispatch:
    CPU: gt
    CUDA: gt
    QuantizedCPU: gt_quantized_cpu

- func: lt.Scalar_out(Tensor self, Scalar other, *, Tensor(a!) out) -> Tensor(a!)
  supports_named_tensor: True
  dispatch:
    CPU: lt_out
    CUDA: lt_out
    QuantizedCPU: lt_out_quantized_cpu

- func: lt.Scalar(Tensor self, Scalar other) -> Tensor
  supports_named_tensor: True
  use_c10_dispatcher: full
  variants: method, function
  dispatch:
    CPU: lt
    CUDA: lt
    QuantizedCPU: lt_quantized_cpu

- func: lt.Tensor_out(Tensor self, Tensor other, *, Tensor(a!) out) -> Tensor(a!)
  supports_named_tensor: True
  dispatch:
    CPU: lt_out
    CUDA: lt_out
    QuantizedCPU: lt_out_quantized_cpu

- func: lt.Tensor(Tensor self, Tensor other) -> Tensor
  supports_named_tensor: True
  use_c10_dispatcher: full
  variants: method, function
  dispatch:
    CPU: lt
    CUDA: lt
    QuantizedCPU: lt_quantized_cpu

- func: take.out(Tensor self, Tensor index, *, Tensor(a!) out) -> Tensor(a!)
  dispatch:
    CPU: legacy::cpu::_th_take_out
    CUDA: legacy::cuda::_th_take_out

- func: take(Tensor self, Tensor index) -> Tensor
  use_c10_dispatcher: full
  variants: method, function
  dispatch:
    CPU: legacy::cpu::_th_take
    CUDA: legacy::cuda::_th_take

- func: index_select.out(Tensor self, int dim, Tensor index, *, Tensor(a!) out) -> Tensor(a!)
  dispatch:
    CPU: index_select_out_cpu_
    CUDA: legacy::cuda::_th_index_select_out

- func: index_select(Tensor self, int dim, Tensor index) -> Tensor
  use_c10_dispatcher: full
  variants: method, function
  dispatch:
    CPU: index_select_cpu_
    CUDA: legacy::cuda::_th_index_select
    SparseCPU: index_select_sparse
    SparseCUDA: index_select_sparse

- func: index_select.dimname_out(Tensor self, Dimname dim, Tensor index, *, Tensor(a!) out) -> Tensor(a!)

- func: index_select.dimname(Tensor self, Dimname dim, Tensor index) -> Tensor
  variants: method, function

- func: masked_select.out(Tensor self, Tensor mask, *, Tensor(a!) out) -> Tensor(a!)
  dispatch:
    CPU: masked_select_out_cpu
    CUDA: masked_select_out_cuda
  supports_named_tensor: True

- func: masked_select(Tensor self, Tensor mask) -> Tensor
  use_c10_dispatcher: full
  variants: method, function
  dispatch:
    CPU: masked_select_cpu
    CUDA: masked_select_cuda
  supports_named_tensor: True

- func: nonzero.out(Tensor self, *, Tensor(a!) out) -> Tensor(a!)
  dispatch:
    CPU: legacy::cpu::_th_nonzero_out
    CUDA: legacy::cuda::_th_nonzero_out

- func: nonzero(Tensor self) -> Tensor
  use_c10_dispatcher: full
  variants: method, function
  dispatch:
    CPU: legacy::cpu::_th_nonzero
    CUDA: legacy::cuda::_th_nonzero

- func: nonzero_numpy(Tensor self) -> Tensor[]
  variants: method, function

- func: gather.out(Tensor self, int dim, Tensor index, *, bool sparse_grad=False, Tensor(a!) out) -> Tensor(a!)
  dispatch:
    CPU: gather_out_cpu
    CUDA: gather_out_cuda

- func: gather(Tensor self, int dim, Tensor index, *, bool sparse_grad=False) -> Tensor
  use_c10_dispatcher: full
  variants: method, function
  dispatch:
    CPU: gather_cpu
    CUDA: gather_cuda

- func: gather.dimname_out(Tensor self, Dimname dim, Tensor index, *, bool sparse_grad=False, Tensor(a!) out) -> Tensor(a!)

- func: gather.dimname(Tensor self, Dimname dim, Tensor index, *, bool sparse_grad=False) -> Tensor
  variants: method, function

- func: _gather_sparse_backward(Tensor self, int dim, Tensor index, Tensor grad) -> Tensor
  use_c10_dispatcher: full

- func: addcmul.out(Tensor self, Tensor tensor1, Tensor tensor2, *, Scalar value=1, Tensor(a!) out) -> Tensor(a!)
  supports_named_tensor: True

- func: addcmul(Tensor self, Tensor tensor1, Tensor tensor2, *, Scalar value=1) -> Tensor
  use_c10_dispatcher: full
  variants: method, function
  supports_named_tensor: True

- func: addcmul_(Tensor(a!) self, Tensor tensor1, Tensor tensor2, *, Scalar value=1) -> Tensor(a!)
  variants: method
  supports_named_tensor: True

- func: addcdiv.out(Tensor self, Tensor tensor1, Tensor tensor2, *, Scalar value=1, Tensor(a!) out) -> Tensor(a!)
  supports_named_tensor: True

- func: addcdiv(Tensor self, Tensor tensor1, Tensor tensor2, *, Scalar value=1) -> Tensor
  use_c10_dispatcher: full
  variants: method, function
  supports_named_tensor: True

- func: lstsq.X(Tensor self, Tensor A, *, Tensor(a!) X, Tensor(b!) qr) -> (Tensor(a!) solution, Tensor(b!) QR)
  dispatch:
    CPU: legacy::cpu::_th_gels_out
    CUDA: legacy::cuda::_th_gels_out

- func: lstsq(Tensor self, Tensor A) -> (Tensor solution, Tensor QR)
  variants: method, function
  dispatch:
    CPU: legacy::cpu::_th_gels
    CUDA: legacy::cuda::_th_gels

- func: triangular_solve.X(Tensor self, Tensor A, bool upper=True, bool transpose=False, bool unitriangular=False, *, Tensor(a!) X, Tensor(b!) M) -> (Tensor(a!) solution, Tensor(b!) cloned_coefficient)

- func: triangular_solve(Tensor self, Tensor A, bool upper=True, bool transpose=False, bool unitriangular=False) -> (Tensor solution, Tensor cloned_coefficient)
  variants: method, function

- func: _triangular_solve_helper(Tensor self, Tensor A, bool upper, bool transpose, bool unitriangular) -> (Tensor, Tensor)
  variants: function
  dispatch:
    CPU: _triangular_solve_helper_cpu
    CUDA: _triangular_solve_helper_cuda

- func: symeig.e(Tensor self, bool eigenvectors=False, bool upper=True, *, Tensor(a!) e, Tensor(b!) V) -> (Tensor(a!) eigenvalues, Tensor(b!) eigenvectors)

- func: symeig(Tensor self, bool eigenvectors=False, bool upper=True) -> (Tensor eigenvalues, Tensor eigenvectors)
  variants: method, function

- func: _symeig_helper(Tensor self, bool eigenvectors, bool upper) -> (Tensor, Tensor)
  variants: function
  dispatch:
    CPU: _symeig_helper_cpu
    CUDA: _symeig_helper_cuda

- func: eig.e(Tensor self, bool eigenvectors=False, *, Tensor(a!) e, Tensor(b!) v) -> (Tensor(a!) eigenvalues, Tensor(b!) eigenvectors)
  dispatch:
    CPU: legacy::cpu::_th_eig_out
    CUDA: legacy::cuda::_th_eig_out

- func: eig(Tensor self, bool eigenvectors=False) -> (Tensor eigenvalues, Tensor eigenvectors)
  variants: method, function
  dispatch:
    CPU: legacy::cpu::_th_eig
    CUDA: legacy::cuda::_th_eig

- func: svd.U(Tensor self, bool some=True, bool compute_uv=True, *, Tensor(a!) U, Tensor(b!) S, Tensor(c!) V) -> (Tensor(a!) U, Tensor(b!) S, Tensor(c!) V)

- func: svd(Tensor self, bool some=True, bool compute_uv=True) -> (Tensor U, Tensor S, Tensor V)
  variants: method, function

- func: _svd_helper(Tensor self, bool some, bool compute_uv) -> (Tensor, Tensor, Tensor)
  variants: function
  dispatch:
    CPU: _svd_helper_cpu
    CUDA: _svd_helper_cuda

- func: cholesky.out(Tensor self, bool upper=False, *, Tensor(a!) out) -> Tensor(a!)

- func: cholesky(Tensor self, bool upper=False) -> Tensor
  use_c10_dispatcher: full
  variants: method, function

- func: _cholesky_helper(Tensor self, bool upper) -> Tensor
  use_c10_dispatcher: full
  variants: function
  dispatch:
    CPU: _cholesky_helper_cpu
    CUDA: _cholesky_helper_cuda

- func: cholesky_solve.out(Tensor self, Tensor input2, bool upper=False, *, Tensor(a!) out) -> Tensor(a!)

- func: cholesky_solve(Tensor self, Tensor input2, bool upper=False) -> Tensor
  use_c10_dispatcher: full
  variants: method, function

- func: _cholesky_solve_helper(Tensor self, Tensor A, bool upper) -> Tensor
  use_c10_dispatcher: full
  variants: function
  dispatch:
    CPU: _cholesky_solve_helper_cpu
    CUDA: _cholesky_solve_helper_cuda

- func: solve(Tensor self, Tensor A) -> (Tensor solution, Tensor LU)
  variants: function, method

- func: solve.solution(Tensor self, Tensor A, *, Tensor(a!) solution, Tensor(b!) lu) -> (Tensor(a!) solution, Tensor(b!) LU)

- func: _solve_helper(Tensor self, Tensor A) -> (Tensor, Tensor)
  variants: function
  dispatch:
    CPU: _solve_helper_cpu
    CUDA: _solve_helper_cuda

- func: cholesky_inverse.out(Tensor self, bool upper=False, *, Tensor(a!) out) -> Tensor(a!)
  dispatch:
    CPU: legacy::cpu::_th_potri_out
    CUDA: legacy::cuda::_th_potri_out

- func: cholesky_inverse(Tensor self, bool upper=False) -> Tensor
  use_c10_dispatcher: full
  variants: method, function
  dispatch:
    CPU: legacy::cpu::_th_potri
    CUDA: legacy::cuda::_th_potri

- func: qr.Q(Tensor self, bool some=True, *, Tensor(a!) Q, Tensor(b!) R) -> (Tensor(a!) Q, Tensor(b!) R)

- func: qr(Tensor self, bool some=True) -> (Tensor Q, Tensor R)
  variants: method, function

- func: _qr_helper(Tensor self, bool some) -> (Tensor, Tensor)
  variants: function
  dispatch:
    CPU: _qr_helper_cpu
    CUDA: _qr_helper_cuda

- func: geqrf.a(Tensor self, *, Tensor(a!) a, Tensor(b!) tau) -> (Tensor(a!) a, Tensor(b!) tau)
  dispatch:
    CPU: legacy::cpu::_th_geqrf_out
    CUDA: legacy::cuda::_th_geqrf_out

- func: geqrf(Tensor self) -> (Tensor a, Tensor tau)
  variants: method, function
  dispatch:
    CPU: legacy::cpu::_th_geqrf
    CUDA: legacy::cuda::_th_geqrf

- func: orgqr.out(Tensor self, Tensor input2, *, Tensor(a!) out) -> Tensor(a!)
  dispatch:
    CPU: legacy::cpu::_th_orgqr_out

- func: orgqr(Tensor self, Tensor input2) -> Tensor
  use_c10_dispatcher: full
  variants: method, function
  dispatch:
    CPU: legacy::cpu::_th_orgqr

- func: ormqr.out(Tensor self, Tensor input2, Tensor input3, bool left=True, bool transpose=False, *, Tensor(a!) out) -> Tensor(a!)
  dispatch:
    CPU: legacy::cpu::_th_ormqr_out

- func: ormqr(Tensor self, Tensor input2, Tensor input3, bool left=True, bool transpose=False) -> Tensor
  use_c10_dispatcher: full
  variants: method, function
  dispatch:
    CPU: legacy::cpu::_th_ormqr

- func: _lu_with_info(Tensor self, bool pivot=True, bool check_errors=True) -> (Tensor, Tensor, Tensor)
  variants: function
  dispatch:
    CPU: _lu_with_info_cpu
    CUDA: _lu_with_info_cuda

- func: lu_solve.out(Tensor self, Tensor LU_data, Tensor LU_pivots, *, Tensor(a!) out) -> Tensor(a!)

- func: lu_solve(Tensor self, Tensor LU_data, Tensor LU_pivots) -> Tensor
  use_c10_dispatcher: full
  variants: method, function

- func: _lu_solve_helper(Tensor self, Tensor LU_data, Tensor LU_pivots) -> Tensor
  use_c10_dispatcher: full
  variants: function
  dispatch:
    CPU: _lu_solve_helper_cpu
    CUDA: _lu_solve_helper_cuda

# TODO: remove dispatch section when porting TH CUDA to ATen
- func: multinomial.out(Tensor self, int num_samples, bool replacement=False, *, Generator? generator=None, Tensor(a!) out) -> Tensor(a!)
  dispatch:
    CPU: multinomial_out
    CUDA: multinomial_out

- func: multinomial(Tensor self, int num_samples, bool replacement=False, *, Generator? generator=None) -> Tensor
  variants: method, function
  dispatch:
    CPU: multinomial
    CUDA: multinomial

- func: _multinomial_alias_setup(Tensor probs) -> (Tensor, Tensor)
  variants: function
  dispatch:
    CPU: legacy::cpu::_th_multinomial_alias_setup
    CUDA: legacy::cuda::_th_multinomial_alias_setup

- func: _multinomial_alias_draw(Tensor J, Tensor q, int num_samples, *, Generator? generator=None) -> Tensor
  variants: function
  dispatch:
    CPU: legacy::cpu::_th_multinomial_alias_draw
    CUDA: legacy::cuda::_th_multinomial_alias_draw

- func: lgamma.out(Tensor self, *, Tensor(a!) out) -> Tensor(a!)
  supports_named_tensor: True
  dispatch:
    CPU: _lgamma_out_cpu
    CUDA: _lgamma_out_cuda

- func: lgamma(Tensor self) -> Tensor
  use_c10_dispatcher: full
  supports_named_tensor: True
  variants: method, function
  dispatch:
    CPU: lgamma
    CUDA: lgamma

- func: digamma.out(Tensor self, *, Tensor(a!) out) -> Tensor(a!)
  supports_named_tensor: True

- func: digamma(Tensor self) -> Tensor
  use_c10_dispatcher: full
  supports_named_tensor: True
  variants: method, function

- func: polygamma.out(int n, Tensor self, *, Tensor(a!) out) -> Tensor(a!)
  supports_named_tensor: True

- func: polygamma(int n, Tensor self) -> Tensor
  use_c10_dispatcher: full
  supports_named_tensor: True
  variants: method, function

- func: erfinv(Tensor self) -> Tensor
  use_c10_dispatcher: full
  supports_named_tensor: True
  variants: method, function
  dispatch:
    CPU: erfinv
    CUDA: erfinv

- func: erfinv_(Tensor(a!) self) -> Tensor(a!)
  supports_named_tensor: True
  variants: method
  dispatch:
    CPU: _erfinv__cpu
    CUDA: _erfinv__cuda

- func: erfinv.out(Tensor self, *, Tensor(a!) out) -> Tensor(a!)
  supports_named_tensor: True
  dispatch:
    CPU: _erfinv_out_cpu
    CUDA: _erfinv_out_cuda

- func: sign(Tensor self) -> Tensor
  variants: function, method
  supports_named_tensor: True

- func: sign_(Tensor(a!) self) -> Tensor(a!)
  variants: method
  supports_named_tensor: True

- func: sign.out(Tensor self, *, Tensor(a!) out) -> Tensor(a!)
  supports_named_tensor: True
  dispatch:
    CPU: sign_out
    CUDA: sign_out

- func: dist(Tensor self, Tensor other, Scalar p=2) -> Tensor
  use_c10_dispatcher: full
  variants: method, function

- func: atan2.out(Tensor self, Tensor other, *, Tensor(a!) out) -> Tensor(a!)
  supports_named_tensor: True

- func: atan2(Tensor self, Tensor other) -> Tensor
  use_c10_dispatcher: full
  supports_named_tensor: True
  variants: method, function

- func: lerp.Scalar_out(Tensor self, Tensor end, Scalar weight, *, Tensor(a!) out) -> Tensor(a!)
  dispatch:
    CPU: lerp_cpu_scalar_out
    CUDA: lerp_cuda_scalar_out

- func: lerp.Tensor_out(Tensor self, Tensor end, Tensor weight, *, Tensor(a!) out) -> Tensor(a!)
  dispatch:
    CPU: lerp_cpu_tensor_out
    CUDA: lerp_cuda_tensor_out

- func: lerp.Scalar(Tensor self, Tensor end, Scalar weight) -> Tensor
  use_c10_dispatcher: full
  variants: method, function
  dispatch:
    CPU: lerp_cpu_scalar
    CUDA: lerp_cuda_scalar

- func: lerp.Tensor(Tensor self, Tensor end, Tensor weight) -> Tensor
  use_c10_dispatcher: full
  variants: method, function
  dispatch:
    CPU: lerp_cpu_tensor
    CUDA: lerp_cuda_tensor

- func: histc.out(Tensor self, int bins=100, Scalar min=0, Scalar max=0, *, Tensor(a!) out) -> Tensor(a!)
  dispatch:
    CPU: legacy::cpu::_th_histc_out
    CUDA: _histc_out_cuda

- func: histc(Tensor self, int bins=100, Scalar min=0, Scalar max=0) -> Tensor
  use_c10_dispatcher: full
  variants: method, function
  dispatch:
    CPU: legacy::cpu::_th_histc
    CUDA: _histc_cuda

- func: fmod.Scalar_out(Tensor self, Scalar other, *, Tensor(a!) out) -> Tensor(a!)
  dispatch:
    CPU: legacy::cpu::_th_fmod_out
    CUDA: legacy::cuda::_th_fmod_out

- func: fmod.Scalar(Tensor self, Scalar other) -> Tensor
  use_c10_dispatcher: full
  variants: method, function
  dispatch:
    CPU: legacy::cpu::_th_fmod
    CUDA: legacy::cuda::_th_fmod

- func: fmod.Tensor_out(Tensor self, Tensor other, *, Tensor(a!) out) -> Tensor(a!)
  dispatch:
    CPU: legacy::cpu::_th_fmod_out
    CUDA: legacy::cuda::_th_fmod_out

- func: fmod.Tensor(Tensor self, Tensor other) -> Tensor
  use_c10_dispatcher: full
  variants: method, function
  dispatch:
    CPU: legacy::cpu::_th_fmod
    CUDA: legacy::cuda::_th_fmod

- func: remainder.Scalar_out(Tensor self, Scalar other, *, Tensor(a!) out) -> Tensor(a!)
  dispatch:
    CPU: legacy::cpu::_th_remainder_out
    CUDA: legacy::cuda::_th_remainder_out

- func: remainder.Scalar(Tensor self, Scalar other) -> Tensor
  use_c10_dispatcher: full
  variants: method, function
  dispatch:
    CPU: legacy::cpu::_th_remainder
    CUDA: legacy::cuda::_th_remainder

- func: remainder.Tensor_out(Tensor self, Tensor other, *, Tensor(a!) out) -> Tensor(a!)
  dispatch:
    CPU: legacy::cpu::_th_remainder_out
    CUDA: legacy::cuda::_th_remainder_out

- func: remainder.Tensor(Tensor self, Tensor other) -> Tensor
  use_c10_dispatcher: full
  variants: method, function
  dispatch:
    CPU: legacy::cpu::_th_remainder
    CUDA: legacy::cuda::_th_remainder

- func: min.out(Tensor self, Tensor other, *, Tensor(a!) out) -> Tensor(a!)

- func: min.other(Tensor self, Tensor other) -> Tensor
  use_c10_dispatcher: full
  variants: method, function

- func: min(Tensor self) -> Tensor
  use_c10_dispatcher: full
  variants: method, function
  dispatch:
    CPU: legacy::cpu::_th_min
    CUDA: legacy::cuda::_th_min
    QuantizedCPU: min_quant
  supports_named_tensor: True

- func: max.out(Tensor self, Tensor other, *, Tensor(a!) out) -> Tensor(a!)

- func: max.other(Tensor self, Tensor other) -> Tensor
  use_c10_dispatcher: full
  variants: method, function

- func: max(Tensor self) -> Tensor
  use_c10_dispatcher: full
  variants: method, function
  dispatch:
    CPU: legacy::cpu::_th_max
    CUDA: legacy::cuda::_th_max
    QuantizedCPU: max_quant
  supports_named_tensor: True

- func: median(Tensor self) -> Tensor
  use_c10_dispatcher: full
  variants: method, function
  dispatch:
    CPU: median_cpu
    CUDA: median_cuda
  supports_named_tensor: True

- func: sort.values(Tensor self, int dim=-1, bool descending=False, *, Tensor(a!) values, Tensor(b!) indices) -> (Tensor(a!) values, Tensor(b!) indices)
  dispatch:
    CPU: legacy::cpu::_th_sort_out
    CUDA: legacy::cuda::_th_sort_out

- func: sort(Tensor self, int dim=-1, bool descending=False) -> (Tensor values, Tensor indices)
  variants: method, function
  dispatch:
    CPU: legacy::cpu::_th_sort
    CUDA: legacy::cuda::_th_sort
    QuantizedCPU: sort_quant

- func: sort.dimname_values(Tensor self, Dimname dim, bool descending=False, *, Tensor(a!) values, Tensor(b!) indices) -> (Tensor(a!) values, Tensor(b!) indices)

- func: sort.dimname(Tensor self, Dimname dim, bool descending=False) -> (Tensor values, Tensor indices)
  variants: method, function

- func: argsort(Tensor self, int dim=-1, bool descending=False) -> Tensor
  use_c10_dispatcher: full
  variants: method, function

- func: argsort.dimname(Tensor self, Dimname dim, bool descending=False) -> Tensor
  variants: method, function

- func: topk.values(Tensor self, int k, int dim=-1, bool largest=True, bool sorted=True, *, Tensor(a!) values, Tensor(b!) indices) ->(Tensor(a!) values, Tensor(b!) indices)
  dispatch:
    CPU: topk_out_cpu
    CUDA: legacy::cuda::_th_topk_out

- func: topk(Tensor self, int k, int dim=-1, bool largest=True, bool sorted=True) -> (Tensor values, Tensor indices)
  variants: method, function
  dispatch:
    CPU: topk
    CUDA: topk
    QuantizedCPU: quantized_topk_cpu

- func: all(Tensor self) -> Tensor
  use_c10_dispatcher: full
  supports_named_tensor: True
  variants: method, function

- func: any(Tensor self) -> Tensor
  use_c10_dispatcher: full
  supports_named_tensor: True
  variants: method, function
  dispatch:
    CPU: any
    CUDA: any
    SparseCPU: any_sparse
    SparseCUDA: any_sparse

- func: renorm.out(Tensor self, Scalar p, int dim, Scalar maxnorm, *, Tensor(a!) out) -> Tensor(a!)
  dispatch:
    CPU: legacy::cpu::_th_renorm_out
    CUDA: legacy::cuda::_th_renorm_out

- func: renorm(Tensor self, Scalar p, int dim, Scalar maxnorm) -> Tensor
  use_c10_dispatcher: full
  variants: method, function
  dispatch:
    CPU: legacy::cpu::_th_renorm
    CUDA: legacy::cuda::_th_renorm

- func: unfold(Tensor(a) self, int dimension, int size, int step) -> Tensor(a)
  variants: method
  device_guard: False
  dispatch:
    CPU: unfold
    CUDA: unfold

- func: equal(Tensor self, Tensor other) -> bool
  use_c10_dispatcher: full
  variants: method, function
  dispatch:
    CPU: legacy::cpu::_th_equal
    CUDA: legacy::cuda::_th_equal
    QuantizedCPU: quantized_equal
  supports_named_tensor: True

- func: pow.Tensor_Tensor_out(Tensor self, Tensor exponent, *, Tensor(a!) out) -> Tensor(a!)
  supports_named_tensor: True
  dispatch:
    CPU: pow_out
    CUDA: pow_out

- func: pow.Tensor_Tensor(Tensor self, Tensor exponent) -> Tensor
  use_c10_dispatcher: full
  supports_named_tensor: True
  variants: method, function
  dispatch:
    CPU: pow
    CUDA: pow

- func: pow.Scalar_out(Scalar self, Tensor exponent, *, Tensor(a!) out) -> Tensor(a!)
  supports_named_tensor: True
  dispatch:
    CPU: pow_out
    CUDA: pow_out

- func: pow.Scalar(Scalar self, Tensor exponent) -> Tensor
  use_c10_dispatcher: full
  supports_named_tensor: True
  dispatch:
    CPU: pow
    CUDA: pow

- func: normal_(Tensor(a!) self, float mean=0, float std=1, *, Generator? generator=None) -> Tensor(a!)
  variants: method
  dispatch:
    CPU: normal_cpu_
    CUDA: normal_cuda_
  supports_named_tensor: True

- func: normal.Tensor_float_out(Tensor mean, float std=1, *, Generator? generator=None, Tensor(a!) out) -> Tensor(a!)
  dispatch:
    CPU: normal_out_cpu
    CUDA: normal_out_cuda

- func: normal.Tensor_float(Tensor mean, float std=1, *, Generator? generator=None) -> Tensor
  dispatch:
    CPU: normal_cpu
    CUDA: normal_cuda

- func: normal.float_Tensor_out(float mean, Tensor std, *, Generator? generator=None, Tensor(a!) out) -> Tensor(a!)
  dispatch:
    CPU: normal_out_cpu
    CUDA: normal_out_cuda

- func: normal.float_Tensor(float mean, Tensor std, *, Generator? generator=None) -> Tensor
  dispatch:
    CPU: normal_cpu
    CUDA: normal_cuda

- func: normal.Tensor_Tensor_out(Tensor mean, Tensor std, *, Generator? generator=None, Tensor(a!) out) -> Tensor(a!)
  dispatch:
    CPU: normal_out_cpu
    CUDA: normal_out_cuda

- func: normal.Tensor_Tensor(Tensor mean, Tensor std, *, Generator? generator=None) -> Tensor
  dispatch:
    CPU: normal_cpu
    CUDA: normal_cuda

- func: normal.float_float(float mean, float std, int[] size, *, Generator? generator=None, ScalarType? dtype=None, Layout? layout=None, Device? device=None, bool? pin_memory=None) -> Tensor
  use_c10_dispatcher: unboxed_only

- func: normal.float_float_out(float mean, float std, int[] size, *, Generator? generator=None, Tensor(a!) out) -> Tensor(a!)

- func: alias(Tensor(a) self) -> Tensor(a)
  variants: method, function
  supports_named_tensor: True

- func: _addr(Tensor self, Tensor vec1, Tensor vec2, *, Scalar beta=1, Scalar alpha=1) -> Tensor
  use_c10_dispatcher: full
  dispatch:
    CPU: legacy::cpu::_th_addr
    CUDA: legacy::cuda::_th_addr

- func: _addr_(Tensor(a!) self, Tensor vec1, Tensor vec2, *, Scalar beta=1, Scalar alpha=1) -> Tensor(a!)
  dispatch:
    CPU: legacy::cpu::_th_addr_
    CUDA: legacy::cuda::_th_addr_

- func: _addr.out(Tensor self, Tensor vec1, Tensor vec2, *, Scalar beta=1, Scalar alpha=1, Tensor(a!) out) -> Tensor(a!)
  dispatch:
    CPU: legacy::cpu::_th_addr_out
    CUDA: legacy::cuda::_th_addr_out

- func: _index_copy_(Tensor(a!) self, int dim, Tensor index, Tensor source) -> Tensor(a!)
  dispatch:
    CPU: legacy::cpu::_th_index_copy_
    CUDA: legacy::cuda::_th_index_copy_

- func: _cumsum(Tensor self, int dim) -> Tensor
  use_c10_dispatcher: full
  dispatch:
    CPU: legacy::cpu::_th_cumsum
    CUDA: legacy::cuda::_th_cumsum

- func: _cumsum.out(Tensor self, int dim, *, Tensor(a!) out) -> Tensor(a!)
  dispatch:
    CPU: legacy::cpu::_th_cumsum_out
    CUDA: legacy::cuda::_th_cumsum_out

- func: _cumprod(Tensor self, int dim) -> Tensor
  use_c10_dispatcher: full
  dispatch:
    CPU: legacy::cpu::_th_cumprod
    CUDA: legacy::cuda::_th_cumprod

- func: _cumprod.out(Tensor self, int dim, *, Tensor(a!) out) -> Tensor(a!)
  dispatch:
    CPU: legacy::cpu::_th_cumprod_out
    CUDA: legacy::cuda::_th_cumprod_out

- func: _var(Tensor self, bool unbiased=True) -> Tensor
  use_c10_dispatcher: full
  dispatch:
    CPU: legacy::cpu::_th_var
    CUDA: legacy::cuda::_th_var
  supports_named_tensor: True

- func: _std(Tensor self, bool unbiased=True) -> Tensor
  use_c10_dispatcher: full
  dispatch:
    CPU: legacy::cpu::_th_std
    CUDA: legacy::cuda::_th_std
  supports_named_tensor: True

- func: _cat(Tensor[] tensors, int dim=0) -> Tensor
  dispatch:
    CPU: _cat_cpu
    CUDA: legacy::cuda::_th_cat
    QuantizedCPU: quantized_cat

- func: _cat.out(Tensor[] tensors, int dim=0, *, Tensor(a!) out) -> Tensor(a!)
  dispatch:
    CPU: _cat_out_cpu
    CUDA: legacy::cuda::_th_cat_out
    QuantizedCPU: quantized_cat_out

- func: _mode(Tensor self, int dim=-1, bool keepdim=False) -> (Tensor, Tensor)
  dispatch:
    CPU: legacy::cpu::_th_mode
    CUDA: legacy::cuda::_th_mode

- func: _mode.values(Tensor self, int dim=-1, bool keepdim=False, *, Tensor(a!) values, Tensor(b!) indices) -> (Tensor(a!), Tensor(b!))
  dispatch:
    CPU: legacy::cpu::_th_mode_out
    CUDA: legacy::cuda::_th_mode_out

- func: _max(Tensor self, int dim, bool keepdim=False) -> (Tensor, Tensor)
  dispatch:
    CPU: legacy::cpu::_th_max
    CUDA: legacy::cuda::_th_max

- func: _max.max(Tensor self, int dim, bool keepdim=False, *, Tensor(a!) max, Tensor(b!) max_indices) -> (Tensor(a!), Tensor(b!))
  dispatch:
    CPU: legacy::cpu::_th_max_out
    CUDA: legacy::cuda::_th_max_out

- func: _min(Tensor self, int dim, bool keepdim=False) -> (Tensor, Tensor)
  dispatch:
    CPU: legacy::cpu::_th_min
    CUDA: legacy::cuda::_th_min

- func: _min.min(Tensor self, int dim, bool keepdim=False, *, Tensor(a!) min, Tensor(b!) min_indices) -> (Tensor(a!), Tensor(b!))
  dispatch:
    CPU: legacy::cpu::_th_min_out
    CUDA: legacy::cuda::_th_min_out

## NN wrappers

- func: mse_loss.out(Tensor self, Tensor target, int reduction=Mean, *, Tensor(a!) out) -> Tensor(a!)
  python_module: nn

- func: mse_loss(Tensor self, Tensor target, int reduction=Mean) -> Tensor
  use_c10_dispatcher: full
  python_module: nn

- func: mse_loss_backward.grad_input(Tensor grad_output, Tensor self, Tensor target, int reduction, *, Tensor(a!) grad_input) -> Tensor(a!)
  python_module: nn
  dispatch:
    CPU: mse_loss_backward_out
    CUDA: mse_loss_backward_out

- func: mse_loss_backward(Tensor grad_output, Tensor self, Tensor target, int reduction) -> Tensor
  use_c10_dispatcher: full
  python_module: nn
  dispatch:
    CPU: mse_loss_backward
    CUDA: mse_loss_backward

- func: l1_loss.out(Tensor self, Tensor target, int reduction=Mean, *, Tensor(a!) out) -> Tensor(a!)
  python_module: nn

- func: l1_loss(Tensor self, Tensor target, int reduction=Mean) -> Tensor
  use_c10_dispatcher: full
  python_module: nn

- func: l1_loss_backward.grad_input(Tensor grad_output, Tensor self, Tensor target, int reduction, *, Tensor(a!) grad_input) -> Tensor(a!)
  python_module: nn
  dispatch:
    CPU: l1_loss_backward_out
    CUDA: l1_loss_backward_out

- func: l1_loss_backward(Tensor grad_output, Tensor self, Tensor target, int reduction) -> Tensor
  use_c10_dispatcher: full
  python_module: nn

- func: multi_margin_loss.out(Tensor self, Tensor target, Scalar p=1, Scalar margin=1, Tensor? weight=None, int reduction=Mean, *, Tensor(a!) out) -> Tensor(a!)
  python_module: nn
  dispatch:
    CPU: multi_margin_loss_cpu_out
    CUDA: legacy::cuda::_thnn_multi_margin_loss_forward_out

- func: multi_margin_loss(Tensor self, Tensor target, Scalar p=1, Scalar margin=1, Tensor? weight=None, int reduction=Mean) -> Tensor
  python_module: nn
  dispatch:
    CPU: multi_margin_loss_cpu
    CUDA: legacy::cuda::_thnn_multi_margin_loss_forward

- func: multi_margin_loss_backward.grad_input(Tensor grad_output, Tensor self, Tensor target, Scalar p, Scalar margin, Tensor? weight=None, int reduction=Mean, *, Tensor(a!) grad_input) -> Tensor(a!)
  python_module: nn
  dispatch:
    CPU: multi_margin_loss_cpu_backward_out
    CUDA: legacy::cuda::_thnn_multi_margin_loss_backward_out

- func: multi_margin_loss_backward(Tensor grad_output, Tensor self, Tensor target, Scalar p, Scalar margin, Tensor? weight=None, int reduction=Mean) -> Tensor
  python_module: nn
  dispatch:
    CPU: multi_margin_loss_cpu_backward
    CUDA: legacy::cuda::_thnn_multi_margin_loss_backward

- func: multilabel_margin_loss.out(Tensor self, Tensor target, int reduction=Mean, *, Tensor(a!) out) -> Tensor(a!)
  python_module: nn

- func: multilabel_margin_loss(Tensor self, Tensor target, int reduction=Mean) -> Tensor
  use_c10_dispatcher: full
  python_module: nn

- func: multilabel_margin_loss_forward.output(Tensor self, Tensor target, int reduction, *, Tensor(a!) output, Tensor(b!) is_target) -> (Tensor(a!), Tensor(b!))
  python_module: nn
  dispatch:
    CPU: multilabel_margin_loss_forward_out_cpu
    CUDA: legacy::cuda::_thnn_multilabel_margin_loss_forward_out

- func: multilabel_margin_loss_forward(Tensor self, Tensor target, int reduction) -> (Tensor output, Tensor is_target)
  python_module: nn
  dispatch:
    CPU: multilabel_margin_loss_forward_cpu
    CUDA: legacy::cuda::_thnn_multilabel_margin_loss_forward

- func: multilabel_margin_loss_backward.grad_input(Tensor grad_output, Tensor self, Tensor target, int reduction, Tensor is_target, *, Tensor(a!) grad_input) -> Tensor(a!)
  python_module: nn
  dispatch:
    CPU: multilabel_margin_loss_backward_cpu_out
    CUDA: legacy::cuda::_thnn_multilabel_margin_loss_backward_out

- func: multilabel_margin_loss_backward(Tensor grad_output, Tensor self, Tensor target, int reduction, Tensor is_target) -> Tensor
  use_c10_dispatcher: full
  python_module: nn
  dispatch:
    CPU: multilabel_margin_loss_backward_cpu
    CUDA: legacy::cuda::_thnn_multilabel_margin_loss_backward

- func: nll_loss.out(Tensor self, Tensor target, Tensor? weight=None, int reduction=Mean, int ignore_index=-100, *, Tensor(a!) out) -> Tensor(a!)
  python_module: nn

- func: nll_loss(Tensor self, Tensor target, Tensor? weight=None, int reduction=Mean, int ignore_index=-100) -> Tensor
  python_module: nn

- func: nll_loss_forward.output(Tensor self, Tensor target, Tensor? weight, int reduction, int ignore_index, *, Tensor(a!) output, Tensor(b!) total_weight) -> (Tensor(a!), Tensor(b!))
  python_module: nn
  dispatch:
    CPU: nll_loss_forward_out_cpu
    CUDA: legacy::cuda::_thnn_nll_loss_forward_out

- func: nll_loss_forward(Tensor self, Tensor target, Tensor? weight, int reduction, int ignore_index) -> (Tensor output, Tensor total_weight)
  python_module: nn
  dispatch:
    CPU: nll_loss_forward_cpu
    CUDA: legacy::cuda::_thnn_nll_loss_forward

- func: nll_loss_backward.grad_input(Tensor grad_output, Tensor self, Tensor target, Tensor? weight, int reduction, int ignore_index, Tensor total_weight, *, Tensor(a!) grad_input) -> Tensor(a!)
  python_module: nn
  dispatch:
    CPU: nll_loss_backward_out_cpu
    CUDA: legacy::cuda::_thnn_nll_loss_backward_out

- func: nll_loss_backward(Tensor grad_output, Tensor self, Tensor target, Tensor? weight, int reduction, int ignore_index, Tensor total_weight) -> Tensor
  python_module: nn
  dispatch:
    CPU: nll_loss_backward_cpu
    CUDA: legacy::cuda::_thnn_nll_loss_backward

- func: nll_loss2d.out(Tensor self, Tensor target, Tensor? weight=None, int reduction=Mean, int ignore_index=-100, *, Tensor(a!) out) -> Tensor(a!)
  python_module: nn

- func: nll_loss2d(Tensor self, Tensor target, Tensor? weight=None, int reduction=Mean, int ignore_index=-100) -> Tensor
  python_module: nn

- func: nll_loss2d_forward.output(Tensor self, Tensor target, Tensor? weight, int reduction, int ignore_index, *, Tensor(a!) output, Tensor(b!) total_weight) -> (Tensor(a!), Tensor(b!))
  python_module: nn
  dispatch:
    CPU: nll_loss2d_forward_out_cpu
    CUDA: legacy::cuda::_thnn_nll_loss2d_forward_out

- func: nll_loss2d_forward(Tensor self, Tensor target, Tensor? weight, int reduction, int ignore_index) -> (Tensor output, Tensor total_weight)
  python_module: nn
  dispatch:
    CPU: nll_loss2d_forward_cpu
    CUDA: legacy::cuda::_thnn_nll_loss2d_forward

- func: nll_loss2d_backward.grad_input(Tensor grad_output, Tensor self, Tensor target, Tensor? weight, int reduction, int ignore_index, Tensor total_weight, *, Tensor(a!) grad_input) -> Tensor(a!)
  python_module: nn
  dispatch:
    CPU: nll_loss2d_backward_out_cpu
    CUDA: legacy::cuda::_thnn_nll_loss2d_backward_out

- func: nll_loss2d_backward(Tensor grad_output, Tensor self, Tensor target, Tensor? weight, int reduction, int ignore_index, Tensor total_weight) -> Tensor
  python_module: nn
  dispatch:
    CPU: nll_loss2d_backward_cpu
    CUDA: legacy::cuda::_thnn_nll_loss2d_backward

- func: smooth_l1_loss.out(Tensor self, Tensor target, int reduction=Mean, *, Tensor(a!) out) -> Tensor(a!)
  python_module: nn
  dispatch:
    CPU: smooth_l1_loss_out
    CUDA: smooth_l1_loss_out

- func: smooth_l1_loss(Tensor self, Tensor target, int reduction=Mean) -> Tensor
  use_c10_dispatcher: full
  python_module: nn

- func: smooth_l1_loss_backward.grad_input(Tensor grad_output, Tensor self, Tensor target, int reduction, *, Tensor(a!) grad_input) -> Tensor(a!)
  python_module: nn
  dispatch:
    CPU: smooth_l1_loss_backward_out
    CUDA: smooth_l1_loss_backward_out

- func: smooth_l1_loss_backward(Tensor grad_output, Tensor self, Tensor target, int reduction) -> Tensor
  use_c10_dispatcher: full
  python_module: nn

- func: soft_margin_loss.out(Tensor self, Tensor target, int reduction=Mean, *, Tensor(a!) out) -> Tensor(a!)
  python_module: nn

- func: soft_margin_loss(Tensor self, Tensor target, int reduction=Mean) -> Tensor
  use_c10_dispatcher: full
  python_module: nn

- func: soft_margin_loss_backward.grad_input(Tensor grad_output, Tensor self, Tensor target, int reduction, *, Tensor(a!) grad_input) -> Tensor(a!)
  python_module: nn

- func: soft_margin_loss_backward(Tensor grad_output, Tensor self, Tensor target, int reduction) -> Tensor
  use_c10_dispatcher: full
  python_module: nn

- func: elu.out(Tensor self, Scalar alpha=1, Scalar scale=1, Scalar input_scale=1, *, Tensor(a!) out) -> Tensor(a!)
  python_module: nn

- func: elu(Tensor self, Scalar alpha=1, Scalar scale=1, Scalar input_scale=1) -> Tensor
  use_c10_dispatcher: full
  python_module: nn

- func: elu_backward.grad_input(Tensor grad_output, Scalar alpha, Scalar scale, Scalar input_scale, Tensor output, *, Tensor(a!) grad_input) -> Tensor(a!)
  python_module: nn
  dispatch:
    CPU: elu_backward_out
    CUDA: elu_backward_out

- func: elu_backward(Tensor grad_output, Scalar alpha, Scalar scale, Scalar input_scale, Tensor output) -> Tensor
  use_c10_dispatcher: full
  python_module: nn

- func: elu_(Tensor(a!) self, Scalar alpha=1, Scalar scale=1, Scalar input_scale=1) -> Tensor(a!)
  python_module: nn

- func: glu.out(Tensor self, int dim=-1, *, Tensor(a!) out) -> Tensor(a!)
  python_module: nn
  dispatch:
    CPU: glu_out
    CUDA: legacy::cuda::_thnn_glu_forward_out

- func: glu(Tensor self, int dim=-1) -> Tensor
  use_c10_dispatcher: full
  python_module: nn
  dispatch:
    CPU: glu
    CUDA: legacy::cuda::_thnn_glu_forward

- func: glu_backward.grad_input(Tensor grad_output, Tensor self, int dim, *, Tensor(a!) grad_input) -> Tensor(a!)
  python_module: nn
  dispatch:
    CPU: legacy::cpu::_thnn_glu_backward_out
    CUDA: legacy::cuda::_thnn_glu_backward_out

- func: glu_backward(Tensor grad_output, Tensor self, int dim) -> Tensor
  use_c10_dispatcher: full
  python_module: nn
  dispatch:
    CPU: legacy::cpu::_thnn_glu_backward
    CUDA: legacy::cuda::_thnn_glu_backward

- func: hardtanh.out(Tensor self, Scalar min_val=-1, Scalar max_val=1, *, Tensor(a!) out) -> Tensor(a!)
  python_module: nn

- func: hardtanh(Tensor self, Scalar min_val=-1, Scalar max_val=1) -> Tensor
  use_c10_dispatcher: full
  python_module: nn

- func: hardtanh_backward.grad_input(Tensor grad_output, Tensor self, Scalar min_val, Scalar max_val, *, Tensor(a!) grad_input) -> Tensor(a!)
  python_module: nn
  dispatch:
    CPU: hardtanh_backward_out
    CUDA: hardtanh_backward_out

- func: hardtanh_backward(Tensor grad_output, Tensor self, Scalar min_val, Scalar max_val) -> Tensor
  use_c10_dispatcher: full
  python_module: nn

- func: hardtanh_(Tensor(a!) self, Scalar min_val=-1, Scalar max_val=1) -> Tensor(a!)
  python_module: nn

- func: leaky_relu.out(Tensor self, Scalar negative_slope=0.01, *, Tensor(a!) out) -> Tensor(a!)
  python_module: nn
  dispatch:
    CPU: leaky_relu_out
    CUDA: leaky_relu_out
    QuantizedCPU: quantized_leaky_relu_out

- func: leaky_relu(Tensor self, Scalar negative_slope=0.01) -> Tensor
  use_c10_dispatcher: full
  python_module: nn
  dispatch:
    CPU: leaky_relu
    CUDA: leaky_relu
    QuantizedCPU: quantized_leaky_relu

- func: leaky_relu_backward.grad_input(Tensor grad_output, Tensor self, Scalar negative_slope, *, Tensor(a!) grad_input) -> Tensor(a!)
  python_module: nn
  dispatch:
    CPU: leaky_relu_backward_out
    CUDA: leaky_relu_backward_out

- func: leaky_relu_backward(Tensor grad_output, Tensor self, Scalar negative_slope) -> Tensor
  use_c10_dispatcher: full
  python_module: nn

- func: leaky_relu_(Tensor(a!) self, Scalar negative_slope=0.01) -> Tensor(a!)
  python_module: nn
  dispatch:
    CPU: leaky_relu_
    CUDA: leaky_relu_
    QuantizedCPU: quantized_leaky_relu_

- func: log_sigmoid.out(Tensor self, *, Tensor(a!) out) -> Tensor(a!)
  python_module: nn

- func: log_sigmoid(Tensor self) -> Tensor
  use_c10_dispatcher: full
  python_module: nn

- func: log_sigmoid_forward.output(Tensor self, *, Tensor(a!) output, Tensor(b!) buffer) -> (Tensor(a!), Tensor(b!))
  python_module: nn
  dispatch:
    CPU: log_sigmoid_forward_out_cpu
    CUDA: legacy::cuda::_thnn_log_sigmoid_forward_out

- func: log_sigmoid_forward(Tensor self) -> (Tensor output, Tensor buffer)
  python_module: nn
  dispatch:
    CPU: log_sigmoid_forward_cpu
    CUDA: legacy::cuda::_thnn_log_sigmoid_forward

- func: log_sigmoid_backward.grad_input(Tensor grad_output, Tensor self, Tensor buffer, *, Tensor(a!) grad_input) -> Tensor(a!)
  python_module: nn
  dispatch:
    CPU: log_sigmoid_backward_out_cpu
    CUDA: legacy::cuda::_thnn_log_sigmoid_backward_out

- func: log_sigmoid_backward(Tensor grad_output, Tensor self, Tensor buffer) -> Tensor
  use_c10_dispatcher: full
  python_module: nn
  dispatch:
    CPU: log_sigmoid_backward_cpu
    CUDA: legacy::cuda::_thnn_log_sigmoid_backward

- func: rrelu_with_noise.out(Tensor self, Tensor noise, Scalar lower=0.125, Scalar upper=0.3333333333333333, bool training=False, Generator? generator=None, *, Tensor(a!) out) -> Tensor(a!)
  python_module: nn
  dispatch:
    CPU: rrelu_with_noise_out_cpu
    CUDA: legacy::cuda::_thnn_rrelu_with_noise_forward_out

- func: rrelu_with_noise(Tensor self, Tensor noise, Scalar lower=0.125, Scalar upper=0.3333333333333333, bool training=False, Generator? generator=None) -> Tensor
  python_module: nn
  dispatch:
    CPU: rrelu_with_noise_cpu
    CUDA: legacy::cuda::_thnn_rrelu_with_noise_forward

- func: rrelu_with_noise_backward.grad_input(Tensor grad_output, Tensor self, Tensor noise, Scalar lower, Scalar upper, bool training, *, Tensor(a!) grad_input) -> Tensor(a!)
  python_module: nn
  dispatch:
    CPU: rrelu_with_noise_backward_out
    CUDA: rrelu_with_noise_backward_out

- func: rrelu_with_noise_backward(Tensor grad_output, Tensor self, Tensor noise, Scalar lower, Scalar upper, bool training) -> Tensor
  use_c10_dispatcher: full
  python_module: nn

- func: rrelu_with_noise_(Tensor(a!) self, Tensor noise, Scalar lower=0.125, Scalar upper=0.3333333333333333, bool training=False, Generator? generator=None) -> Tensor(a!)
  python_module: nn
  dispatch:
    CPU: rrelu_with_noise_cpu_
    CUDA: legacy::cuda::_thnn_rrelu_with_noise_forward_

- func: softplus.out(Tensor self, Scalar beta=1, Scalar threshold=20, *, Tensor(a!) out) -> Tensor(a!)
  python_module: nn

- func: softplus(Tensor self, Scalar beta=1, Scalar threshold=20) -> Tensor
  use_c10_dispatcher: full
  python_module: nn

- func: softplus_backward.grad_input(Tensor grad_output, Tensor self, Scalar beta, Scalar threshold, Tensor output, *, Tensor(a!) grad_input) -> Tensor(a!)
  python_module: nn
  dispatch:
    CPU: softplus_backward_out
    CUDA: softplus_backward_out

- func: softplus_backward(Tensor grad_output, Tensor self, Scalar beta, Scalar threshold, Tensor output) -> Tensor
  use_c10_dispatcher: full
  python_module: nn

- func: softshrink.out(Tensor self, Scalar lambd=0.5, *, Tensor(a!) out) -> Tensor(a!)
  python_module: nn

- func: softshrink(Tensor self, Scalar lambd=0.5) -> Tensor
  use_c10_dispatcher: full
  python_module: nn

- func: softshrink_backward.grad_input(Tensor grad_output, Tensor self, Scalar lambd, *, Tensor(a!) grad_input) -> Tensor(a!)
  python_module: nn
  dispatch:
    CPU: softshrink_backward_out
    CUDA: softshrink_backward_out

- func: softshrink_backward(Tensor grad_output, Tensor self, Scalar lambd) -> Tensor
  use_c10_dispatcher: full
  python_module: nn

- func: adaptive_avg_pool2d.out(Tensor self, int[2] output_size, *, Tensor(a!) out) -> Tensor(a!)
  python_module: nn
  dispatch:
    CPU: adaptive_avg_pool2d_out_cpu
    CUDA: adaptive_avg_pool2d_out_cuda
    MkldnnCPU: mkldnn_adaptive_avg_pool2d_out

- func: adaptive_avg_pool2d(Tensor self, int[2] output_size) -> Tensor
  python_module: nn

- func: mkldnn_adaptive_avg_pool2d(Tensor self, int[2] output_size) -> Tensor
  dispatch:
    MkldnnCPU: mkldnn_adaptive_avg_pool2d
  requires_tensor: True

- func: _adaptive_avg_pool2d(Tensor self, int[2] output_size) -> Tensor
  dispatch:
    CPU: adaptive_avg_pool2d_cpu
    CUDA: adaptive_avg_pool2d_cuda
    QuantizedCPU: quantized_adaptive_avg_pool2d

- func: _adaptive_avg_pool2d_backward(Tensor grad_output, Tensor self) -> Tensor
  use_c10_dispatcher: full
  python_module: nn
  dispatch:
    CPU: adaptive_avg_pool2d_backward_cpu
    CUDA: adaptive_avg_pool2d_backward_cuda

- func: adaptive_avg_pool3d.out(Tensor self, int[3] output_size, *, Tensor(a!) out) -> Tensor(a!)
  python_module: nn
  dispatch:
    CPU: adaptive_avg_pool3d_out_cpu
    CUDA: adaptive_avg_pool3d_out_cuda

- func: adaptive_avg_pool3d(Tensor self, int[3] output_size) -> Tensor
  python_module: nn
  dispatch:
    CPU: adaptive_avg_pool3d_cpu
    CUDA: adaptive_avg_pool3d_cuda

- func: adaptive_avg_pool3d_backward.grad_input(Tensor grad_output, Tensor self, *, Tensor(a!) grad_input) -> Tensor(a!)
  python_module: nn
  dispatch:
    CPU: adaptive_avg_pool3d_backward_out_cpu
    CUDA: adaptive_avg_pool3d_backward_out_cuda

- func: adaptive_avg_pool3d_backward(Tensor grad_output, Tensor self) -> Tensor
  use_c10_dispatcher: full
  python_module: nn
  dispatch:
    CPU: adaptive_avg_pool3d_backward_cpu
    CUDA: adaptive_avg_pool3d_backward_cuda

# Return: (Tensor output, Tensor indices)
- func: adaptive_max_pool2d.out(Tensor self, int[2] output_size, *, Tensor(a!) out, Tensor(b!) indices) -> (Tensor(a!), Tensor(b!))
  python_module: nn
  dispatch:
    CPU: adaptive_max_pool2d_out_cpu
    CUDA: adaptive_max_pool2d_out_cuda

# Return: (Tensor output, Tensor indices)
- func: adaptive_max_pool2d(Tensor self, int[2] output_size) -> (Tensor, Tensor)
  python_module: nn
  dispatch:
    CPU: adaptive_max_pool2d_cpu
    CUDA: adaptive_max_pool2d_cuda

- func: adaptive_max_pool2d_backward.grad_input(Tensor grad_output, Tensor self, Tensor indices, *, Tensor(a!) grad_input) -> Tensor(a!)
  python_module: nn
  dispatch:
    CPU: adaptive_max_pool2d_backward_out_cpu
    CUDA: adaptive_max_pool2d_backward_out_cuda

- func: adaptive_max_pool2d_backward(Tensor grad_output, Tensor self, Tensor indices) -> Tensor
  use_c10_dispatcher: full
  python_module: nn
  dispatch:
    CPU: adaptive_max_pool2d_backward_cpu
    CUDA: adaptive_max_pool2d_backward_cuda

# Return: (Tensor output, Tensor indices)
- func: adaptive_max_pool3d.out(Tensor self, int[3] output_size, *, Tensor(a!) out, Tensor(b!) indices) -> (Tensor(a!), Tensor(b!))
  python_module: nn
  dispatch:
    CPU: adaptive_max_pool3d_out_cpu
    CUDA: adaptive_max_pool3d_out_cuda

# Return: (Tensor output, Tensor indices)
- func: adaptive_max_pool3d(Tensor self, int[3] output_size) -> (Tensor, Tensor)
  python_module: nn
  dispatch:
    CPU: adaptive_max_pool3d_cpu
    CUDA: adaptive_max_pool3d_cuda

- func: adaptive_max_pool3d_backward.grad_input(Tensor grad_output, Tensor self, Tensor indices, *, Tensor(a!) grad_input) -> Tensor(a!)
  python_module: nn
  dispatch:
    CPU: adaptive_max_pool3d_backward_out_cpu
    CUDA: adaptive_max_pool3d_backward_out_cuda

- func: adaptive_max_pool3d_backward(Tensor grad_output, Tensor self, Tensor indices) -> Tensor
  use_c10_dispatcher: full
  python_module: nn
  dispatch:
    CPU: adaptive_max_pool3d_backward_cpu
    CUDA: adaptive_max_pool3d_backward_cuda

- func: avg_pool2d.out(Tensor self, int[2] kernel_size, int[2] stride=[], int[2] padding=0, bool ceil_mode=False, bool count_include_pad=True, int? divisor_override=None, *, Tensor(a!) out) -> Tensor(a!)
  python_module: nn
  dispatch:
    CPU: avg_pool2d_out_cpu
    CUDA: avg_pool2d_out_cuda
    MkldnnCPU: mkldnn_avg_pool2d_out

- func: avg_pool2d(Tensor self, int[2] kernel_size, int[2] stride=[], int[2] padding=0, bool ceil_mode=False, bool count_include_pad=True, int? divisor_override=None) -> Tensor
  python_module: nn
  dispatch:
    CPU: avg_pool2d_cpu
    CUDA: avg_pool2d_cuda
    MkldnnCPU: mkldnn_avg_pool2d
    QuantizedCPU: quantized_avg_pool2d

- func: avg_pool2d_backward.grad_input(Tensor grad_output, Tensor self, int[2] kernel_size, int[2] stride, int[2] padding, bool ceil_mode, bool count_include_pad, int? divisor_override, *, Tensor(a!) grad_input) -> Tensor(a!)
  python_module: nn
  dispatch:
    CPU: avg_pool2d_backward_out_cpu
    CUDA: avg_pool2d_backward_out_cuda

- func: avg_pool2d_backward(Tensor grad_output, Tensor self, int[2] kernel_size, int[2] stride, int[2] padding, bool ceil_mode, bool count_include_pad, int? divisor_override) -> Tensor
  python_module: nn
  dispatch:
    CPU: avg_pool2d_backward_cpu
    CUDA: avg_pool2d_backward_cuda

- func: avg_pool3d.out(Tensor self, int[3] kernel_size, int[3] stride=[], int[3] padding=0, bool ceil_mode=False, bool count_include_pad=True, int? divisor_override=None, *, Tensor(a!) out) -> Tensor(a!)
  python_module: nn
  dispatch:
    CPU: avg_pool3d_out_cpu
    CUDA: avg_pool3d_out_cuda

- func: avg_pool3d(Tensor self, int[3] kernel_size, int[3] stride=[], int[3] padding=0, bool ceil_mode=False, bool count_include_pad=True, int? divisor_override=None) -> Tensor
  python_module: nn
  dispatch:
    CPU: avg_pool3d_cpu
    CUDA: avg_pool3d_cuda

- func: avg_pool3d_backward.grad_input(Tensor grad_output, Tensor self, int[3] kernel_size, int[3] stride, int[3] padding, bool ceil_mode, bool count_include_pad, int? divisor_override, *, Tensor(a!) grad_input) -> Tensor(a!)
  python_module: nn
  dispatch:
    CPU: avg_pool3d_backward_out_cpu
    CUDA: avg_pool3d_backward_out_cuda

- func: avg_pool3d_backward(Tensor grad_output, Tensor self, int[3] kernel_size, int[3] stride, int[3] padding, bool ceil_mode, bool count_include_pad, int? divisor_override) -> Tensor
  python_module: nn
  dispatch:
    CPU: avg_pool3d_backward_cpu
    CUDA: avg_pool3d_backward_cuda

# Return: (Tensor output, Tensor indices)
- func: fractional_max_pool2d.output(Tensor self, int[2] kernel_size, int[2] output_size, Tensor random_samples, *, Tensor(a!) output, Tensor(b!) indices) -> (Tensor(a!), Tensor(b!))
  python_module: nn
  dispatch:
    CPU: fractional_max_pool2d_out_cpu
    CUDA: fractional_max_pool2d_out_cuda

# Return: (Tensor output, Tensor indices)
- func: fractional_max_pool2d(Tensor self, int[2] kernel_size, int[2] output_size, Tensor random_samples) -> (Tensor, Tensor)
  python_module: nn
  dispatch:
    CPU: fractional_max_pool2d_cpu
    CUDA: fractional_max_pool2d_cuda

- func: fractional_max_pool2d_backward.grad_input(Tensor grad_output, Tensor self, int[2] kernel_size, int[2] output_size, Tensor indices, *, Tensor(a!) grad_input) -> Tensor(a!)
  python_module: nn
  dispatch:
    CPU: fractional_max_pool2d_backward_out_cpu
    CUDA: fractional_max_pool2d_backward_out_cuda

- func: fractional_max_pool2d_backward(Tensor grad_output, Tensor self, int[2] kernel_size, int[2] output_size, Tensor indices) -> Tensor
  python_module: nn
  dispatch:
    CPU: fractional_max_pool2d_backward_cpu
    CUDA: fractional_max_pool2d_backward_cuda

# Return: (Tensor output, Tensor indices)
- func: fractional_max_pool3d.output(Tensor self, int[3] kernel_size, int[3] output_size, Tensor random_samples, *, Tensor(a!) output, Tensor(b!) indices) -> (Tensor(a!), Tensor(b!))
  python_module: nn
  dispatch:
    CPU: fractional_max_pool3d_out_cpu
    CUDA: fractional_max_pool3d_out_cuda

# Return: (Tensor output, Tensor indices)
- func: fractional_max_pool3d(Tensor self, int[3] kernel_size, int[3] output_size, Tensor random_samples) -> (Tensor, Tensor)
  python_module: nn
  dispatch:
    CPU: fractional_max_pool3d_cpu
    CUDA: fractional_max_pool3d_cuda

- func: fractional_max_pool3d_backward.grad_input(Tensor grad_output, Tensor self, int[3] kernel_size, int[3] output_size, Tensor indices, *, Tensor(a!) grad_input) -> Tensor(a!)
  python_module: nn
  dispatch:
    CPU: fractional_max_pool3d_backward_out_cpu
    CUDA: fractional_max_pool3d_backward_out_cuda

- func: fractional_max_pool3d_backward(Tensor grad_output, Tensor self, int[3] kernel_size, int[3] output_size, Tensor indices) -> Tensor
  python_module: nn
  dispatch:
    CPU: fractional_max_pool3d_backward_cpu
    CUDA: fractional_max_pool3d_backward_cuda

# Return: (Tensor output, Tensor indices)
- func: max_pool2d_with_indices.out(Tensor self, int[2] kernel_size, int[2] stride=[], int[2] padding=0, int[2] dilation=1, bool ceil_mode=False, *, Tensor(a!) out, Tensor(b!) indices) -> (Tensor(a!), Tensor(b!))
  python_module: nn
  dispatch:
    CPU: max_pool2d_with_indices_out_cpu
    CUDA: max_pool2d_with_indices_out_cuda

# Return: (Tensor output, Tensor indices)
- func: max_pool2d_with_indices(Tensor self, int[2] kernel_size, int[2] stride=[], int[2] padding=0, int[2] dilation=1, bool ceil_mode=False) -> (Tensor, Tensor)
  python_module: nn
  dispatch:
    CPU: max_pool2d_with_indices_cpu
    CUDA: max_pool2d_with_indices_cuda
  supports_named_tensor: True

- func: max_pool2d_with_indices_backward.grad_input(Tensor grad_output, Tensor self, int[2] kernel_size, int[2] stride, int[2] padding, int[2] dilation, bool ceil_mode, Tensor indices, *, Tensor(a!) grad_input) -> Tensor(a!)
  python_module: nn
  dispatch:
    CPU: max_pool2d_with_indices_backward_out_cpu
    CUDA: max_pool2d_with_indices_backward_out_cuda

- func: max_pool2d_with_indices_backward(Tensor grad_output, Tensor self, int[2] kernel_size, int[2] stride, int[2] padding, int[2] dilation, bool ceil_mode, Tensor indices) -> Tensor
  python_module: nn
  dispatch:
    CPU: max_pool2d_with_indices_backward_cpu
    CUDA: max_pool2d_with_indices_backward_cuda

# Return: (Tensor output, Tensor indices)
- func: max_pool3d_with_indices.out(Tensor self, int[3] kernel_size, int[3] stride=[], int[3] padding=0, int[3] dilation=1, bool ceil_mode=False, *, Tensor(a!) out, Tensor(b!) indices) -> (Tensor(a!), Tensor(b!))
  python_module: nn
  dispatch:
    CPU: max_pool3d_with_indices_out_cpu
    CUDA: max_pool3d_with_indices_out_cuda

# Return: (Tensor output, Tensor indices)
- func: max_pool3d_with_indices(Tensor self, int[3] kernel_size, int[3] stride=[], int[3] padding=0, int[3] dilation=1, bool ceil_mode=False) -> (Tensor, Tensor)
  python_module: nn
  dispatch:
    CPU: max_pool3d_with_indices_cpu
    CUDA: max_pool3d_with_indices_cuda
  supports_named_tensor: True

- func: max_pool3d_with_indices_backward.grad_input(Tensor grad_output, Tensor self, int[3] kernel_size, int[3] stride, int[3] padding, int[3] dilation, bool ceil_mode, Tensor indices, *, Tensor(a!) grad_input) -> Tensor(a!)
  python_module: nn
  dispatch:
    CPU: max_pool3d_with_indices_backward_out_cpu
    CUDA: max_pool3d_with_indices_backward_out_cuda

- func: max_pool3d_with_indices_backward(Tensor grad_output, Tensor self, int[3] kernel_size, int[3] stride, int[3] padding, int[3] dilation, bool ceil_mode, Tensor indices) -> Tensor
  python_module: nn
  dispatch:
    CPU: max_pool3d_with_indices_backward_cpu
    CUDA: max_pool3d_with_indices_backward_cuda

- func: max_unpool2d.out(Tensor self, Tensor indices, int[2] output_size, *, Tensor(a!) out) -> Tensor(a!)
  python_module: nn
  dispatch:
    CPU: max_unpooling2d_forward_out_cpu
    CUDA: max_unpooling2d_forward_out_cuda

- func: max_unpool2d(Tensor self, Tensor indices, int[2] output_size) -> Tensor
  python_module: nn
  dispatch:
    CPU: max_unpooling2d_forward_cpu
    CUDA: max_unpooling2d_forward_cuda

- func: max_unpool2d_backward.grad_input(Tensor grad_output, Tensor self, Tensor indices, int[2] output_size, *, Tensor(a!) grad_input) -> Tensor(a!)
  python_module: nn
  dispatch:
    CPU: max_unpooling2d_backward_out_cpu
    CUDA: max_unpooling2d_backward_out_cuda

- func: max_unpool2d_backward(Tensor grad_output, Tensor self, Tensor indices, int[2] output_size) -> Tensor
  python_module: nn
  dispatch:
    CPU: max_unpooling2d_backward_cpu
    CUDA: max_unpooling2d_backward_cuda

- func: max_unpool3d.out(Tensor self, Tensor indices, int[3] output_size, int[3] stride, int[3] padding, *, Tensor(a!) out) -> Tensor(a!)
  python_module: nn
  dispatch:
    CPU: max_unpooling3d_forward_out_cpu
    CUDA: max_unpooling3d_forward_out_cuda

- func: max_unpool3d(Tensor self, Tensor indices, int[3] output_size, int[3] stride, int[3] padding) -> Tensor
  python_module: nn
  dispatch:
    CPU: max_unpooling3d_forward_cpu
    CUDA: max_unpooling3d_forward_cuda

- func: max_unpool3d_backward.grad_input(Tensor grad_output, Tensor self, Tensor indices, int[3] output_size, int[3] stride, int[3] padding, *, Tensor(a!) grad_input) -> Tensor(a!)
  python_module: nn
  dispatch:
    CPU: max_unpooling3d_backward_out_cpu
    CUDA: max_unpooling3d_backward_out_cuda

- func: max_unpool3d_backward(Tensor grad_output, Tensor self, Tensor indices, int[3] output_size, int[3] stride, int[3] padding) -> Tensor
  python_module: nn
  dispatch:
    CPU: max_unpooling3d_backward_cpu
    CUDA: max_unpooling3d_backward_cuda

- func: reflection_pad1d.out(Tensor self, int[2] padding, *, Tensor(a!) out) -> Tensor(a!)
  python_module: nn
  dispatch:
    CPU: reflection_pad1d_out_cpu
    CUDA: reflection_pad1d_out_cuda

- func: reflection_pad1d(Tensor self, int[2] padding) -> Tensor
  python_module: nn
  dispatch:
    CPU: reflection_pad1d_cpu
    CUDA: reflection_pad1d_cuda

- func: reflection_pad1d_backward.grad_input(Tensor grad_output, Tensor self, int[2] padding, *, Tensor(a!) grad_input) -> Tensor(a!)
  python_module: nn
  dispatch:
    CPU: reflection_pad1d_backward_out_cpu
    CUDA: reflection_pad1d_backward_out_cuda

- func: reflection_pad1d_backward(Tensor grad_output, Tensor self, int[2] padding) -> Tensor
  python_module: nn
  dispatch:
    CPU: reflection_pad1d_backward_cpu
    CUDA: reflection_pad1d_backward_cuda

- func: reflection_pad2d.out(Tensor self, int[4] padding, *, Tensor(a!) out) -> Tensor(a!)
  python_module: nn
  dispatch:
    CPU: reflection_pad2d_out_cpu
    CUDA: reflection_pad2d_out_cuda

- func: reflection_pad2d(Tensor self, int[4] padding) -> Tensor
  python_module: nn
  dispatch:
    CPU: reflection_pad2d_cpu
    CUDA: reflection_pad2d_cuda

- func: reflection_pad2d_backward.grad_input(Tensor grad_output, Tensor self, int[4] padding, *, Tensor(a!) grad_input) -> Tensor(a!)
  python_module: nn
  dispatch:
    CPU: reflection_pad2d_backward_out_cpu
    CUDA: reflection_pad2d_backward_out_cuda

- func: reflection_pad2d_backward(Tensor grad_output, Tensor self, int[4] padding) -> Tensor
  python_module: nn
  dispatch:
    CPU: reflection_pad2d_backward_cpu
    CUDA: reflection_pad2d_backward_cuda

- func: replication_pad1d.out(Tensor self, int[2] padding, *, Tensor(a!) out) -> Tensor(a!)
  python_module: nn
  dispatch:
    CPU: replication_pad1d_out_cpu
    CUDA: replication_pad1d_out_cuda

- func: replication_pad1d(Tensor self, int[2] padding) -> Tensor
  python_module: nn
  dispatch:
    CPU: replication_pad1d_cpu
    CUDA: replication_pad1d_cuda

- func: replication_pad1d_backward.grad_input(Tensor grad_output, Tensor self, int[2] padding, *, Tensor(a!) grad_input) -> Tensor(a!)
  python_module: nn
  dispatch:
    CPU: replication_pad1d_backward_out_cpu
    CUDA: replication_pad1d_backward_out_cuda

- func: replication_pad1d_backward(Tensor grad_output, Tensor self, int[2] padding) -> Tensor
  python_module: nn
  dispatch:
    CPU: replication_pad1d_backward_cpu
    CUDA: replication_pad1d_backward_cuda

- func: replication_pad2d.out(Tensor self, int[4] padding, *, Tensor(a!) out) -> Tensor(a!)
  python_module: nn
  dispatch:
    CPU: replication_pad2d_out_cpu
    CUDA: replication_pad2d_out_cuda

- func: replication_pad2d(Tensor self, int[4] padding) -> Tensor
  python_module: nn
  dispatch:
    CPU: replication_pad2d_cpu
    CUDA: replication_pad2d_cuda

- func: replication_pad2d_backward.grad_input(Tensor grad_output, Tensor self, int[4] padding, *, Tensor(a!) grad_input) -> Tensor(a!)
  python_module: nn
  dispatch:
    CPU: replication_pad2d_backward_out_cpu
    CUDA: replication_pad2d_backward_out_cuda

- func: replication_pad2d_backward(Tensor grad_output, Tensor self, int[4] padding) -> Tensor
  python_module: nn
  dispatch:
    CPU: replication_pad2d_backward_cpu
    CUDA: replication_pad2d_backward_cuda

- func: replication_pad3d.out(Tensor self, int[6] padding, *, Tensor(a!) out) -> Tensor(a!)
  python_module: nn
  dispatch:
    CPU: replication_pad3d_out_cpu
    CUDA: replication_pad3d_out_cuda

- func: replication_pad3d(Tensor self, int[6] padding) -> Tensor
  python_module: nn
  dispatch:
    CPU: replication_pad3d_cpu
    CUDA: replication_pad3d_cuda

- func: replication_pad3d_backward.grad_input(Tensor grad_output, Tensor self, int[6] padding, *, Tensor(a!) grad_input) -> Tensor(a!)
  python_module: nn
  dispatch:
    CPU: replication_pad3d_backward_out_cpu
    CUDA: replication_pad3d_backward_out_cuda

- func: replication_pad3d_backward(Tensor grad_output, Tensor self, int[6] padding) -> Tensor
  python_module: nn
  dispatch:
    CPU: replication_pad3d_backward_cpu
    CUDA: replication_pad3d_backward_cuda

- func: upsample_linear1d.out(Tensor self, int[1] output_size, bool align_corners, float? scales=None, *, Tensor(a!) out) -> Tensor(a!)
  python_module: nn
  dispatch:
    CPU: upsample_linear1d_out_cpu
    CUDA: upsample_linear1d_out_cuda

- func: upsample_linear1d(Tensor self, int[1] output_size, bool align_corners, float? scales=None) -> Tensor
  python_module: nn
  dispatch:
    CPU: upsample_linear1d_cpu
    CUDA: upsample_linear1d_cuda

- func: upsample_linear1d_backward.grad_input(Tensor grad_output, int[1] output_size, int[3] input_size, bool align_corners, float? scales=None, *, Tensor(a!) grad_input) -> Tensor(a!)
  python_module: nn
  dispatch:
    CPU: upsample_linear1d_backward_out_cpu
    CUDA: upsample_linear1d_backward_out_cuda

- func: upsample_linear1d_backward(Tensor grad_output, int[1] output_size, int[3] input_size, bool align_corners, float? scales=None) -> Tensor
  python_module: nn
  dispatch:
    CPU: upsample_linear1d_backward_cpu
    CUDA: upsample_linear1d_backward_cuda

- func: upsample_bilinear2d.out(Tensor self, int[2] output_size, bool align_corners, float? scales_h=None, float? scales_w=None, *, Tensor(a!) out) -> Tensor(a!)
  python_module: nn
  dispatch:
    CPU: upsample_bilinear2d_out_cpu
    CUDA: upsample_bilinear2d_out_cuda

- func: upsample_bilinear2d(Tensor self, int[2] output_size, bool align_corners, float? scales_h=None, float? scales_w=None) -> Tensor
  python_module: nn
  dispatch:
    CPU: upsample_bilinear2d_cpu
    CUDA: upsample_bilinear2d_cuda
    QuantizedCPU: quantized_upsample_bilinear2d_cpu

- func: upsample_bilinear2d_backward.grad_input(Tensor grad_output, int[2] output_size, int[4] input_size, bool align_corners, float? scales_h=None, float? scales_w=None, *, Tensor(a!) grad_input) -> Tensor(a!)
  python_module: nn
  dispatch:
    CPU: upsample_bilinear2d_backward_out_cpu
    CUDA: upsample_bilinear2d_backward_out_cuda

- func: upsample_bilinear2d_backward(Tensor grad_output, int[2] output_size, int[4] input_size, bool align_corners, float? scales_h=None, float? scales_w=None) -> Tensor
  python_module: nn
  dispatch:
    CPU: upsample_bilinear2d_backward_cpu
    CUDA: upsample_bilinear2d_backward_cuda

- func: upsample_bicubic2d.out(Tensor self, int[2] output_size, bool align_corners, float? scales_h=None, float? scales_w=None, *, Tensor(a!) out) -> Tensor(a!)
  python_module: nn
  dispatch:
    CPU: upsample_bicubic2d_out_cpu
    CUDA: upsample_bicubic2d_out_cuda

- func: upsample_bicubic2d(Tensor self, int[2] output_size, bool align_corners, float? scales_h=None, float? scales_w=None) -> Tensor
  python_module: nn
  dispatch:
    CPU: upsample_bicubic2d_cpu
    CUDA: upsample_bicubic2d_cuda

- func: upsample_bicubic2d_backward.grad_input(Tensor grad_output, int[2] output_size, int[4] input_size, bool align_corners, float? scales_h=None, float? scales_w=None, *, Tensor(a!) grad_input) -> Tensor(a!)
  python_module: nn
  dispatch:
    CPU: upsample_bicubic2d_backward_out_cpu
    CUDA: upsample_bicubic2d_backward_out_cuda

- func: upsample_bicubic2d_backward(Tensor grad_output, int[2] output_size, int[4] input_size, bool align_corners, float? scales_h=None, float? scales_w=None) -> Tensor
  python_module: nn
  dispatch:
    CPU: upsample_bicubic2d_backward_cpu
    CUDA: upsample_bicubic2d_backward_cuda

- func: upsample_trilinear3d.out(Tensor self, int[3] output_size, bool align_corners, float? scales_d=None, float? scales_h=None, float? scales_w=None, *, Tensor(a!) out) -> Tensor(a!)
  python_module: nn
  dispatch:
    CPU: upsample_trilinear3d_out_cpu
    CUDA: upsample_trilinear3d_out_cuda

- func: upsample_trilinear3d(Tensor self, int[3] output_size, bool align_corners, float? scales_d=None, float? scales_h=None, float? scales_w=None) -> Tensor
  python_module: nn
  dispatch:
    CPU: upsample_trilinear3d_cpu
    CUDA: upsample_trilinear3d_cuda

- func: upsample_trilinear3d_backward.grad_input(Tensor grad_output, int[3] output_size, int[5] input_size, bool align_corners, float? scales_d=None, float? scales_h=None, float? scales_w=None, *, Tensor(a!) grad_input) -> Tensor(a!)
  python_module: nn
  dispatch:
    CPU: upsample_trilinear3d_backward_out_cpu
    CUDA: upsample_trilinear3d_backward_out_cuda

- func: upsample_trilinear3d_backward(Tensor grad_output, int[3] output_size, int[5] input_size, bool align_corners, float? scales_d=None, float? scales_h=None, float? scales_w=None) -> Tensor
  python_module: nn
  dispatch:
    CPU: upsample_trilinear3d_backward_cpu
    CUDA: upsample_trilinear3d_backward_cuda

- func: upsample_nearest1d.out(Tensor self, int[1] output_size, float? scales=None, *, Tensor(a!) out) -> Tensor(a!)
  python_module: nn
  dispatch:
    CPU: upsample_nearest1d_out_cpu
    CUDA: upsample_nearest1d_out_cuda

- func: upsample_nearest1d(Tensor self, int[1] output_size, float? scales=None) -> Tensor
  python_module: nn
  dispatch:
    CPU: upsample_nearest1d_cpu
    CUDA: upsample_nearest1d_cuda

- func: upsample_nearest1d_backward.grad_input(Tensor grad_output, int[1] output_size, int[3] input_size, float? scales=None, *, Tensor(a!) grad_input) -> Tensor(a!)
  python_module: nn
  dispatch:
    CPU: upsample_nearest1d_backward_out_cpu
    CUDA: upsample_nearest1d_backward_out_cuda

- func: upsample_nearest1d_backward(Tensor grad_output, int[1] output_size, int[3] input_size, float? scales=None) -> Tensor
  python_module: nn
  dispatch:
    CPU: upsample_nearest1d_backward_cpu
    CUDA: upsample_nearest1d_backward_cuda

- func: upsample_nearest2d.out(Tensor self, int[2] output_size, float? scales_h=None, float? scales_w=None, *, Tensor(a!) out) -> Tensor(a!)
  python_module: nn
  dispatch:
    CPU: upsample_nearest2d_out_cpu
    CUDA: upsample_nearest2d_out_cuda

- func: upsample_nearest2d(Tensor self, int[2] output_size, float? scales_h=None, float? scales_w=None) -> Tensor
  python_module: nn
  dispatch:
    CPU: upsample_nearest2d_cpu
    CUDA: upsample_nearest2d_cuda
    QuantizedCPU: quantized_upsample_nearest2d_cpu

- func: upsample_nearest2d_backward.grad_input(Tensor grad_output, int[2] output_size, int[4] input_size, float? scales_h=None, float? scales_w=None, *, Tensor(a!) grad_input) -> Tensor(a!)
  python_module: nn
  dispatch:
    CPU: upsample_nearest2d_backward_out_cpu
    CUDA: upsample_nearest2d_backward_out_cuda

- func: upsample_nearest2d_backward(Tensor grad_output, int[2] output_size, int[4] input_size, float? scales_h=None, float? scales_w=None) -> Tensor
  python_module: nn
  dispatch:
    CPU: upsample_nearest2d_backward_cpu
    CUDA: upsample_nearest2d_backward_cuda

- func: upsample_nearest3d.out(Tensor self, int[3] output_size, float? scales_d=None, float? scales_h=None, float? scales_w=None, *, Tensor(a!) out) -> Tensor(a!)
  python_module: nn
  dispatch:
    CPU: upsample_nearest3d_out_cpu
    CUDA: upsample_nearest3d_out_cuda

- func: upsample_nearest3d(Tensor self, int[3] output_size, float? scales_d=None, float? scales_h=None, float? scales_w=None) -> Tensor
  python_module: nn
  dispatch:
    CPU: upsample_nearest3d_cpu
    CUDA: upsample_nearest3d_cuda

- func: upsample_nearest3d_backward.grad_input(Tensor grad_output, int[3] output_size, int[5] input_size, float? scales_d=None, float? scales_h=None, float? scales_w=None, *, Tensor(a!) grad_input) -> Tensor(a!)
  python_module: nn
  dispatch:
    CPU: upsample_nearest3d_backward_out_cpu
    CUDA: upsample_nearest3d_backward_out_cuda

- func: upsample_nearest3d_backward(Tensor grad_output, int[3] output_size, int[5] input_size, float? scales_d=None, float? scales_h=None, float? scales_w=None) -> Tensor
  python_module: nn
  dispatch:
    CPU: upsample_nearest3d_backward_cpu
    CUDA: upsample_nearest3d_backward_cuda

- func: sigmoid_backward.grad_input(Tensor grad_output, Tensor output, *, Tensor(a!) grad_input) -> Tensor(a!)
  python_module: nn
  dispatch:
    CPU: sigmoid_backward_out
    CUDA: sigmoid_backward_out

- func: sigmoid_backward(Tensor grad_output, Tensor output) -> Tensor
  use_c10_dispatcher: full
  python_module: nn

- func: tanh_backward.grad_input(Tensor grad_output, Tensor output, *, Tensor(a!) grad_input) -> Tensor(a!)
  python_module: nn
  dispatch:
    CPU: tanh_backward_out
    CUDA: tanh_backward_out

- func: tanh_backward(Tensor grad_output, Tensor output) -> Tensor
  use_c10_dispatcher: full
  python_module: nn

# What's a thnn_conv_ versus a slow_conv_?
#
# Historically, we have inefficient implementations of convolutions
# coming from the THNN/THCUNN library.  These convolutions typically
# operated by computing the Toeplitz matrix and then doing a matrix
# multiply with the input; this is very memory inefficient!  However,
# occasionally, we really don't have anything better, so it's helpful
# to have these fallbacks when there is no more optimized implementation
# in cudnn or mkldnn, etc.  Both thnn_ and slow_ convolutions fall
# into this bucket.
#
# The difference between these two designations, is that thnn_ refers
# to a convolution that is still written in the "legacy" style; that is,
# C code in the THNN/ or THCUNN/ directory.  A slow_ convolution is
# one that is written in the native style: modern C++.  Algorithmically,
# these are the same thing, but we give them different prefixes to
# make the operational distinction clear.

- func: slow_conv_transpose2d.out(Tensor self, Tensor weight, int[2] kernel_size, Tensor? bias=None, int[2] stride=1, int[2] padding=0, int[2] output_padding=0, int[2] dilation=1, *, Tensor(a!) out) -> Tensor(a!)
  python_module: nn
  dispatch:
    CPU: slow_conv_transpose2d_out_cpu
    CUDA: slow_conv_transpose2d_out_cuda

- func: slow_conv_transpose2d(Tensor self, Tensor weight, int[2] kernel_size, Tensor? bias=None, int[2] stride=1, int[2] padding=0, int[2] output_padding=0, int[2] dilation=1) -> Tensor
  python_module: nn
  dispatch:
    CPU: slow_conv_transpose2d_cpu
    CUDA: slow_conv_transpose2d_cuda

- func: slow_conv_transpose2d_backward.grad_output(Tensor grad_output, Tensor self, Tensor weight, int[2] kernel_size, int[2] stride, int[2] padding, int[2] output_padding, int[2] dilation, Tensor columns, Tensor ones, *, Tensor(a!)? grad_input, Tensor(b!)? grad_weight, Tensor(c!)? grad_bias) -> (Tensor(a!), Tensor(b!), Tensor(c!))
  python_module: nn
  dispatch:
    CPU: slow_conv_transpose2d_backward_out_cpu
    CUDA: slow_conv_transpose2d_backward_out_cuda

- func: slow_conv_transpose2d_backward.output_mask(Tensor grad_output, Tensor self, Tensor weight, int[2] kernel_size, int[2] stride, int[2] padding, int[2] output_padding, int[2] dilation, Tensor columns, Tensor ones, bool[3] output_mask) -> (Tensor grad_input, Tensor grad_weight, Tensor grad_bias)
  python_module: nn
  dispatch:
    CPU: slow_conv_transpose2d_backward_cpu
    CUDA: slow_conv_transpose2d_backward_cuda

- func: slow_conv_transpose3d.out(Tensor self, Tensor weight, int[3] kernel_size, Tensor? bias=None, int[3] stride=1, int[3] padding=0, int[3] output_padding=0, int[3] dilation=1, *, Tensor(a!) out) -> Tensor(a!)
  python_module: nn
  dispatch:
    CPU: slow_conv_transpose3d_out_cpu
    CUDA: slow_conv_transpose3d_out_cuda

- func: slow_conv_transpose3d(Tensor self, Tensor weight, int[3] kernel_size, Tensor? bias=None, int[3] stride=1, int[3] padding=0, int[3] output_padding=0, int[3] dilation=1) -> Tensor
  python_module: nn
  dispatch:
    CPU: slow_conv_transpose3d_cpu
    CUDA: slow_conv_transpose3d_cuda

- func: slow_conv_transpose3d_backward.grad_output(Tensor grad_output, Tensor self, Tensor weight, int[3] kernel_size, int[3] stride, int[3] padding, int[3] output_padding, int[3] dilation, Tensor finput, Tensor fgrad_input, *, Tensor(a!)? grad_input, Tensor(b!)? grad_weight, Tensor(c!)? grad_bias) -> (Tensor(a!), Tensor(b!), Tensor(c!))
  python_module: nn
  dispatch:
    CPU: slow_conv_transpose3d_backward_out_cpu
    CUDA: slow_conv_transpose3d_backward_out_cuda

- func: slow_conv_transpose3d_backward.output_mask(Tensor grad_output, Tensor self, Tensor weight, int[3] kernel_size, int[3] stride, int[3] padding, int[3] output_padding, int[3] dilation, Tensor finput, Tensor fgrad_input, bool[3] output_mask) -> (Tensor grad_input, Tensor grad_weight, Tensor grad_bias)
  python_module: nn
  dispatch:
    CPU: slow_conv_transpose3d_backward_cpu
    CUDA: slow_conv_transpose3d_backward_cuda

- func: thnn_conv2d.out(Tensor self, Tensor weight, int[2] kernel_size, Tensor? bias=None, int[2] stride=1, int[2] padding=0, *, Tensor(a!) out) -> Tensor(a!)
  python_module: nn

- func: thnn_conv2d(Tensor self, Tensor weight, int[2] kernel_size, Tensor? bias=None, int[2] stride=1, int[2] padding=0) -> Tensor
  python_module: nn

- func: thnn_conv2d_forward.output(Tensor self, Tensor weight, int[2] kernel_size, Tensor? bias, int[2] stride, int[2] padding, *, Tensor(a!) output, Tensor(b!) finput, Tensor(c!) fgrad_input) -> (Tensor(a!), Tensor(b!), Tensor(c!))
  python_module: nn
  dispatch:
    CPU: slow_conv2d_forward_out_cpu
    CUDA: legacy::cuda::_thnn_conv2d_forward_out

- func: thnn_conv2d_forward(Tensor self, Tensor weight, int[2] kernel_size, Tensor? bias, int[2] stride, int[2] padding) -> (Tensor output, Tensor finput, Tensor fgrad_input)
  python_module: nn
  dispatch:
    CPU: slow_conv2d_forward_cpu
    CUDA: legacy::cuda::_thnn_conv2d_forward

- func: thnn_conv2d_backward.grad_input(Tensor grad_output, Tensor self, Tensor weight, int[2] kernel_size, int[2] stride, int[2] padding, Tensor finput, Tensor fgrad_input, *, Tensor(a!)? grad_input, Tensor(b!)? grad_weight, Tensor(c!)? grad_bias) -> (Tensor(a!), Tensor(b!), Tensor(c!))
  python_module: nn
  dispatch:
    CPU: slow_conv2d_backward_out_cpu
    CUDA: legacy::cuda::_thnn_conv2d_backward_out

- func: thnn_conv2d_backward.output_mask(Tensor grad_output, Tensor self, Tensor weight, int[2] kernel_size, int[2] stride, int[2] padding, Tensor finput, Tensor fgrad_input, bool[3] output_mask) -> (Tensor grad_input, Tensor grad_weight, Tensor grad_bias)
  python_module: nn
  dispatch:
    CPU: slow_conv2d_backward_cpu
    CUDA: legacy::cuda::_thnn_conv2d_backward

- func: thnn_conv_depthwise2d.out(Tensor self, Tensor weight, int[2] kernel_size, Tensor? bias=None, int[2] stride=1, int[2] padding=0, int[2] dilation=1, *, Tensor(a!) out) -> Tensor(a!)
  python_module: nn

- func: thnn_conv_depthwise2d(Tensor self, Tensor weight, int[2] kernel_size, Tensor? bias=None, int[2] stride=1, int[2] padding=0, int[2] dilation=1) -> Tensor
  python_module: nn

- func: thnn_conv_depthwise2d_forward.out(Tensor self, Tensor weight, int[2] kernel_size, Tensor? bias, int[2] stride, int[2] padding, int[2] dilation, *, Tensor(a!) out) -> Tensor(a!)
  python_module: nn
  dispatch:
    CUDA: legacy::cuda::_thnn_conv_depthwise2d_forward_out

- func: thnn_conv_depthwise2d_forward(Tensor self, Tensor weight, int[2] kernel_size, Tensor? bias, int[2] stride, int[2] padding, int[2] dilation) -> Tensor
  python_module: nn
  dispatch:
    CUDA: legacy::cuda::_thnn_conv_depthwise2d_forward

- func: thnn_conv_depthwise2d_backward.grad_input(Tensor grad_output, Tensor self, Tensor weight, int[2] kernel_size, int[2] stride, int[2] padding, int[2] dilation, *, Tensor(a!)? grad_input, Tensor(b!)? grad_weight) -> (Tensor(a!), Tensor(b!))
  python_module: nn
  dispatch:
    CUDA: legacy::cuda::_thnn_conv_depthwise2d_backward_out

- func: thnn_conv_depthwise2d_backward.output_mask(Tensor grad_output, Tensor self, Tensor weight, int[2] kernel_size, int[2] stride, int[2] padding, int[2] dilation, bool[2] output_mask) -> (Tensor grad_input, Tensor grad_weight)
  python_module: nn
  dispatch:
    CUDA: legacy::cuda::_thnn_conv_depthwise2d_backward

- func: slow_conv3d.out(Tensor self, Tensor weight, int[3] kernel_size, Tensor? bias=None, int[3] stride=1, int[3] padding=0, *, Tensor(a!) out) -> Tensor(a!)
  python_module: nn

- func: slow_conv3d(Tensor self, Tensor weight, int[3] kernel_size, Tensor? bias=None, int[3] stride=1, int[3] padding=0) -> Tensor
  python_module: nn

- func: slow_conv3d_forward.output(Tensor self, Tensor weight, int[3] kernel_size, Tensor? bias, int[3] stride, int[3] padding, *, Tensor(a!) output, Tensor(b!) finput, Tensor(c!) fgrad_input) -> (Tensor(a!), Tensor(b!), Tensor(c!))
  python_module: nn
  dispatch:
    CPU: slow_conv3d_forward_out_cpu

- func: slow_conv3d_forward(Tensor self, Tensor weight, int[3] kernel_size, Tensor? bias, int[3] stride, int[3] padding) -> (Tensor output, Tensor finput, Tensor fgrad_input)
  python_module: nn
  dispatch:
    CPU: slow_conv3d_forward_cpu

- func: slow_conv3d_backward.grad_input(Tensor grad_output, Tensor self, Tensor weight, int[3] kernel_size, int[3] stride, int[3] padding, Tensor finput, Tensor fgrad_input, *, Tensor(a!)? grad_input, Tensor(b!)? grad_weight, Tensor(c!)? grad_bias) -> (Tensor(a!), Tensor(b!), Tensor(c!))
  python_module: nn
  dispatch:
    CPU: slow_conv3d_backward_out_cpu

- func: slow_conv3d_backward.output_mask(Tensor grad_output, Tensor self, Tensor weight, int[3] kernel_size, int[3] stride, int[3] padding, Tensor finput, Tensor fgrad_input, bool[3] output_mask) -> (Tensor grad_input, Tensor grad_weight, Tensor grad_bias)
  python_module: nn
  dispatch:
    CPU: slow_conv3d_backward_cpu

- func: slow_conv_dilated2d(Tensor self, Tensor weight, int[2] kernel_size, Tensor? bias=None, int[2] stride=1, int[2] padding=0, int[2] dilation=1) -> Tensor
  python_module: nn
  dispatch:
    CPU: slow_conv_dilated2d_cpu
    CUDA: slow_conv_dilated2d_cuda

- func: slow_conv_dilated2d_backward(Tensor grad_output, Tensor self, Tensor weight, int[2] kernel_size, int[2] stride, int[2] padding, int[2] dilation, bool[3] output_mask) -> (Tensor grad_input, Tensor grad_weight, Tensor grad_bias)
  python_module: nn
  dispatch:
    CPU: slow_conv_dilated2d_backward_cpu
    CUDA: slow_conv_dilated2d_backward_cuda

- func: slow_conv_dilated3d(Tensor self, Tensor weight, int[3] kernel_size, Tensor? bias=None, int[3] stride=1, int[3] padding=0, int[3] dilation=1) -> Tensor
  python_module: nn
  dispatch:
    CPU: slow_conv_dilated3d_cpu
    CUDA: slow_conv_dilated3d_cuda

- func: slow_conv_dilated3d_backward(Tensor grad_output, Tensor self, Tensor weight, int[3] kernel_size, int[3] stride, int[3] padding, int[3] dilation, bool[3] output_mask) -> (Tensor grad_input, Tensor grad_weight, Tensor grad_bias)
  python_module: nn
  dispatch:
    CPU: slow_conv_dilated3d_backward_cpu
    CUDA: slow_conv_dilated3d_backward_cuda

- func: col2im.out(Tensor self, int[2] output_size, int[2] kernel_size, int[2] dilation, int[2] padding, int[2] stride, *, Tensor(a!) out) -> Tensor(a!)
  python_module: nn
  dispatch:
    CPU: col2im_out_cpu
    CUDA: col2im_out_cuda

- func: col2im(Tensor self, int[2] output_size, int[2] kernel_size, int[2] dilation, int[2] padding, int[2] stride) -> Tensor
  python_module: nn
  dispatch:
    CPU: col2im_cpu
    CUDA: col2im_cuda

- func: col2im_backward.grad_input(Tensor grad_output, int[2] kernel_size, int[2] dilation, int[2] padding, int[2] stride, *, Tensor(a!) grad_input) -> Tensor(a!)
  python_module: nn
  dispatch:
    CPU: col2im_backward_out_cpu
    CUDA: col2im_backward_out_cuda

- func: col2im_backward(Tensor grad_output, int[2] kernel_size, int[2] dilation, int[2] padding, int[2] stride) -> Tensor
  python_module: nn
  dispatch:
    CPU: col2im_backward_cpu
    CUDA: col2im_backward_cuda

- func: im2col.out(Tensor self, int[2] kernel_size, int[2] dilation, int[2] padding, int[2] stride, *, Tensor(a!) out) -> Tensor(a!)
  python_module: nn
  dispatch:
    CPU: im2col_out_cpu
    CUDA: im2col_out_cuda

- func: im2col(Tensor self, int[2] kernel_size, int[2] dilation, int[2] padding, int[2] stride) -> Tensor
  python_module: nn
  dispatch:
    CPU: im2col_cpu
    CUDA: im2col_cuda

- func: im2col_backward.grad_input(Tensor grad_output, int[2] input_size, int[2] kernel_size, int[2] dilation, int[2] padding, int[2] stride, *, Tensor(a!) grad_input) -> Tensor(a!)
  python_module: nn
  dispatch:
    CPU: im2col_backward_out_cpu
    CUDA: im2col_backward_out_cuda

- func: im2col_backward(Tensor grad_output, int[2] input_size, int[2] kernel_size, int[2] dilation, int[2] padding, int[2] stride) -> Tensor
  python_module: nn
  dispatch:
    CPU: im2col_backward_cpu
    CUDA: im2col_backward_cuda

- func: isfinite(Tensor self) -> Tensor
  use_c10_dispatcher: full
  variants: function
  device_guard: False
  supports_named_tensor: True

- func: isinf(Tensor self) -> Tensor
  use_c10_dispatcher: full
  variants: function
  device_guard: False
  supports_named_tensor: True<|MERGE_RESOLUTION|>--- conflicted
+++ resolved
@@ -51,20 +51,17 @@
 # where Variables *are* Tensors (as opposed to them containing tensors, which
 # is what the previous interpretation was.)
 - func: set_data(Tensor(a!) self, Tensor new_data) -> ()
-  use_c10_dispatcher: full
   manual_kernel_registration: True
   use_c10_dispatcher: unboxed_only
   variants: method
 
 - func: data(Tensor self) -> Tensor
-  use_c10_dispatcher: full
   manual_kernel_registration: True
   use_c10_dispatcher: unboxed_only
   variants: method
 
 # True if this `Variable` is a leaf and thus does not have a `grad_fn`.
 - func: is_leaf(Tensor self) -> bool
-  use_c10_dispatcher: full
   manual_kernel_registration: True
   use_c10_dispatcher: unboxed_only
   variants: method
@@ -158,6 +155,7 @@
     CUDA: _cudnn_rnn_backward
 
 - func: _cudnn_init_dropout_state(float dropout, bool train, int dropout_seed, *, ScalarType dtype, Layout layout, Device device, bool pin_memory=False) -> Tensor
+  use_c10_dispatcher: unboxed_only
   dispatch:
     CUDA: _cudnn_init_dropout_state
 
@@ -4453,22 +4451,14 @@
   use_c10_dispatcher: full
   variants: method, function
 
-<<<<<<< HEAD
-- func: tril_indices(int row, int col, int offset=0, *, ScalarType? dtype=long, Layout? layout=None, Device? device=None, bool? pin_memory=None) -> Tensor
-  use_c10_dispatcher: unboxed_only
-=======
 - func: tril_indices(int row, int col, int offset=0, *, ScalarType? dtype=None, Layout? layout=None, Device? device=None, bool? pin_memory=None) -> Tensor
->>>>>>> de98fbde
+  use_c10_dispatcher: unboxed_only
   dispatch:
     CPU: tril_indices_cpu
     CUDA: tril_indices_cuda
 
-<<<<<<< HEAD
-- func: triu_indices(int row, int col, int offset=0, *, ScalarType? dtype=long, Layout? layout=None, Device? device=None, bool? pin_memory=None) -> Tensor
-  use_c10_dispatcher: unboxed_only
-=======
 - func: triu_indices(int row, int col, int offset=0, *, ScalarType? dtype=None, Layout? layout=None, Device? device=None, bool? pin_memory=None) -> Tensor
->>>>>>> de98fbde
+  use_c10_dispatcher: unboxed_only
   dispatch:
     CPU: triu_indices_cpu
     CUDA: triu_indices_cuda
